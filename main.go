--- conflicted
+++ resolved
@@ -1,17 +1,8 @@
 package main
 
 import (
+	"flag"
 	"fmt"
-<<<<<<< HEAD
-	"time"
-
-	"github.com/idoall/TokenExchangeCommon/commonutils"
-	"github.com/idoall/gocryptotrader/communications"
-	"github.com/idoall/gocryptotrader/config"
-	exchange "github.com/idoall/gocryptotrader/exchanges"
-	"github.com/idoall/gocryptotrader/exchanges/bitmex"
-	"github.com/idoall/gocryptotrader/portfolio"
-=======
 	"net/http"
 	"os"
 	"os/signal"
@@ -21,17 +12,16 @@
 	"syscall"
 	"time"
 
-	"github.com/thrasher-/gocryptotrader/common"
-	"github.com/thrasher-/gocryptotrader/communications"
-	"github.com/thrasher-/gocryptotrader/config"
-	"github.com/thrasher-/gocryptotrader/connchecker"
-	"github.com/thrasher-/gocryptotrader/currency"
-	"github.com/thrasher-/gocryptotrader/currency/coinmarketcap"
-	exchange "github.com/thrasher-/gocryptotrader/exchanges"
-	log "github.com/thrasher-/gocryptotrader/logger"
-	"github.com/thrasher-/gocryptotrader/ntpclient"
-	"github.com/thrasher-/gocryptotrader/portfolio"
->>>>>>> 3a66e998
+	"github.com/idoall/gocryptotrader/common"
+	"github.com/idoall/gocryptotrader/communications"
+	"github.com/idoall/gocryptotrader/config"
+	"github.com/idoall/gocryptotrader/connchecker"
+	"github.com/idoall/gocryptotrader/currency"
+	"github.com/idoall/gocryptotrader/currency/coinmarketcap"
+	exchange "github.com/idoall/gocryptotrader/exchanges"
+	log "github.com/idoall/gocryptotrader/logger"
+	"github.com/idoall/gocryptotrader/ntpclient"
+	"github.com/idoall/gocryptotrader/portfolio"
 )
 
 // Bot contains configuration, portfolio, exchange & ticker data and is the
@@ -60,22 +50,6 @@
 
 var bot Bot
 
-<<<<<<< HEAD
-// getDefaultConfig 获取默认配置
-func getDefaultConfig() config.ExchangeConfig {
-	return config.ExchangeConfig{
-		Name:                    "Bitmex",
-		Enabled:                 true,
-		Verbose:                 true,
-		Websocket:               true,
-		BaseAsset:               "btc",
-		QuoteAsset:              "usdt",
-		RESTPollingDelay:        10,
-		HTTPTimeout:             3 * time.Second,
-		AuthenticatedAPISupport: true,
-		APIKey:                  "",
-		APISecret:               "",
-=======
 func main() {
 	bot.shutdown = make(chan bool)
 	HandleInterrupt()
@@ -103,334 +77,8 @@
 	if *version {
 		fmt.Print(BuildVersion(true))
 		os.Exit(0)
->>>>>>> 3a66e998
-	}
-}
-
-<<<<<<< HEAD
-func main() {
-	// new(binance.Binance).WebsocketClient()
-	// exchange := gateio.Gateio{}
-	// exchange := bitfinex.Bitfinex{}
-	// exchange := okex.OKEX{}
-	// exchange := huobi.HUOBI{}
-	// exchange := zb.ZB{}
-	// exchange := binance.Binance{}
-
-	exchange := bitmex.Bitmex{}
-	defaultConfig := getDefaultConfig()
-	exchange.SetDefaults()
-	fmt.Println("----------setup-------")
-	exchange.Setup(defaultConfig)
-	//bitmex.GenericRequestParams{}
-
-	//-----------获取合约费率等信息
-	// instrumentsList, err := exchange.GetActiveInstruments(bitmex.GenericRequestParams{
-	// 	Symbol: exchange.GetSymbol(),
-	// })
-	// if err != nil {
-	// 	panic(err)
-	// } else {
-	// 	for _, v := range instrumentsList {
-	// 		if v.Symbol == "XBTUSD" {
-	// 			t, _ := time.ParseInLocation("2006-01-02T15:04:05.000Z", v.Front, time.Local)
-	// 			t = t.Add(time.Duration(8) * time.Hour)
-	// 			fmt.Printf("资金费率：%.4f%% %d个小时内\n", v.FundingRate, (t.Hour() - time.Now().Hour()))
-
-	// 			heli := (v.FundingRate * float64((t.Hour()-time.Now().Hour())/3))
-	// 			fmt.Printf("资金费用基差率:%f\n", heli)
-	// 			fmt.Printf("标记价格:%f\n", 6441*(1+heli))
-	// 			b, _ := commonutils.JSONEncode(v)
-	// 			fmt.Printf("%s:%s\n", v.Symbol, b)
-	// 		}
-	// 	}
-	// }
-
-	//利率计算方法
-	//溢价指数 ：https://www.bitmex.com/api/v1/trade?symbol=.XBTUSDPI8H&count=200&columns=price&reverse=true
-	// 计价利率指数：0.0600%
-	// 基础利率指数：0.0300%
-	// 其中
-	//   基础利率指数 = 基础货币的借贷利率	https://www.bitmex.com/api/v1/trade?symbol=.XBTBON8H&count=200&columns=price&reverse=true
-	//   计价利率指数 = 计价货币的借贷利率	https://www.bitmex.com/api/v1/trade?symbol=.USDBON8H&count=200&columns=price&reverse=true
-	//   资金费率间隔 = 3 (因为资金每 8 小时产生)
-
-	//   利率：(0.0006-0.0003)/3=0.0001
-
-	///--------------获取个人中心、交易历史
-	list, err := exchange.GetAccountExecutionTradeHistory(bitmex.GenericRequestParams{
-		Symbol: exchange.GetSymbol(),
-	})
-	if err != nil {
-		panic(err)
-	} else {
-		for _, v := range list {
-			// 			资金费用基差率 = 资金费率 *  (至下一个缴付资金费用的时间 / 资金费用时间间隔)
-			// 合理价格       = 指数价格 * (1 + 资金费用基差率)
-			// a :=
-			cumQty := v.CumQty
-			if v.Side == "Sell" {
-				cumQty = -cumQty
-			}
-			fmt.Printf("仓位：%d 价值:%.4f 开仓价格：%.2f 标记价格：\n", cumQty, v.SimpleCumQty, v.AvgPx)
-			// f, _ := commonutils.FloatFromString(v.ExecCost)
-			// fmt.Println(f)
-			// fmt.Println(v.ExecCost)
-			b, _ := commonutils.JSONEncode(v)
-			fmt.Printf("%s\n", b)
-		}
-	}
-
-	///--------------获取所有订单
-	// list, err := exchange.GetOrders(bitmex.GenericRequestParams{
-	// 	Symbol:  exchange.GetSymbol(),
-	// 	Reverse: true,
-	// })
-	// if err != nil {
-	// 	panic(err)
-	// } else {
-	// 	for _, v := range list {
-	// 		b, _ := commonutils.JSONEncode(v)
-	// 		fmt.Printf("%s\n", b)
-	// 	}
-	// }
-
-	//--------------WebSocket 获取最新报价
-	// chLen := 10
-	// ch := make(chan *bitmex.WSInstrumentData, chLen)
-	// done := make(chan struct{})
-
-	// symbolList := []string{"xbtusd"}
-
-	// go exchange.WebsocketLastPrice(ch, symbolList, done)
-
-	// for {
-	// 	select {
-	// 	case <-done:
-	// 		return
-	// 	case kline := <-ch:
-	// 		fmt.Printf("[%s]最新报价：%.6f \n", time.Now().Format("2006-01-02 15:04:05"), kline.Data[0].LastPrice)
-	// 	}
-	// }
-
-	//--------------WebSocket 获取K线
-	// chLen := 10
-	// chKline := make(chan *bitmex.TradeBucketData, chLen)
-	// done := make(chan struct{})
-
-	// // var subscribe, symbol []string
-	// timeIntervals := []bitmex.TimeInterval{
-	// 	bitmex.TimeIntervalMinute,
-	// 	bitmex.TimeIntervalFiveMinutes,
-	// 	bitmex.TimeIntervalHour,
-	// 	bitmex.TimeIntervalDay,
-	// }
-	// symbolList := []string{"xbtusd"}
-
-	// go exchange.WebsocketKline(chKline, timeIntervals, symbolList, done)
-
-	// for {
-	// 	select {
-	// 	case <-done:
-	// 		return
-	// 	case kline := <-chKline:
-	// 		fmt.Printf("%+v \n", kline)
-	// 	}
-	// }
-
-	//--------------批量创建新订单
-	// list, err := exchange.CreateBulkOrders(bitmex.OrderNewBulkParams{
-	// 	[]bitmex.OrderNewParams{
-	// 		bitmex.OrderNewParams{
-	// 			Symbol:   "XBTUSD",
-	// 			Side:     "Sell",
-	// 			Price:    6386.1,
-	// 			ClOrdID:  "test/idoall1",
-	// 			OrderQty: 10,
-	// 		},
-	// 	},
-	// })
-	// if err != nil {
-	// 	fmt.Println(err)
-	// } else {
-	// 	for _, v := range list {
-	// 		b, _ := commonutils.JSONEncode(v)
-	// 		fmt.Printf("%s\n", b)
-	// 	}
-	// }
-
-	//------------------平仓
-	// res, err := exchange.CreateOrder(bitmex.OrderNewParams{
-	// 	Symbol: "XBTUSD",
-	// 	// Side:     "Buy",
-	// 	Price:    6210,
-	// 	ExecInst: "Close",
-	// 	// ClOrdID:  "test/idoall",
-	// 	// OrderQty: 10,
-	// })
-	// if err != nil {
-	// 	fmt.Println(err)
-	// } else {
-	// 	fmt.Printf("%v\n", res)
-	// }
-
-	//-----------------取消订单，平仓或者发布中未成交的都可以取消
-	// list, err := exchange.CancelOrders(bitmex.OrderCancelParams{
-	// 	OrderID: "94673f58-3edc-46a2-d2e3-7d201ddacffe",
-	// })
-
-	// // list, err := exchange.GetStats()
-	// if err != nil {
-	// 	fmt.Println(err)
-	// } else {
-	// 	for _, v := range list {
-	// 		b, _ := commonutils.JSONEncode(v)
-	// 		fmt.Printf("%s\n", b)
-	// 	}
-	// }
-
-	// ---------------获取K线,每个时间段的统计，都是向前推5分钟，例如1小时的是从5分开始到一个小时的0分
-	// list, err := exchange.GetPreviousTrades(bitmex.TradeGetBucketedParams{
-	// 	BinSize:   string(bitmex.TimeIntervalMinute),
-	// 	Symbol:    "XBT",
-	// 	Reverse:   false, //如果为true，从endTime开始是倒排序
-	// 	Partial:   true,  //当前时段在更新的数据也发送过来
-	// 	Count:     10,
-	// 	StartTime: "2017-01-01T00:00:00.000Z",
-	// 	EndTime:   "2018-10-26T13:00:00.000Z",
-	// })
-
-	// // list, err := exchange.GetStats()
-	// if err != nil {
-	// 	fmt.Println(err)
-	// } else {
-	// 	for k, v := range list {
-	// 		t, _ := time.ParseInLocation("2006-01-02T15:04:05.000Z", v.Timestamp, time.Local)
-	// 		t = t.Add(time.Duration(8) * time.Hour)
-	// 		b, _ := commonutils.JSONEncode(v)
-	// 		fmt.Printf("index:%d %s %s\n", k, t.Format("2006-01-02 15:04:05"), b)
-	// 	}
-	// }
-
-	// list, err := exchange.CancelOrders(bitmex.OrderCancelParams{
-	// 	OrderID: "76049cb1-abba-efef-a918-373d151ee892",
-	// })
-
-	//----------BM调整杠杆
-	// res, err := exchange.LeveragePosition(bitmex.PositionUpdateLeverageParams{Leverage: 10, Symbol: "XBTUSD"})
-
-	// // list, err := exchange.GetStats()
-	// if err != nil {
-	// 	fmt.Println(err)
-	// } else {
-	// 	fmt.Printf("%+v\n", res)
-
-	// 	// for _, v := range list {
-	// 	// 	b, _ := commonutils.JSONEncode(v)
-	// 	// 	fmt.Printf("%s\n", b)
-	// 	// }
-
-	// }
-
-	// ch := make(chan *binance.KlineStream)
-	// done := make(chan struct{})
-	// timeIntervals := []binance.TimeInterval{
-	// 	binance.TimeIntervalFiveMinutes,
-	// 	binance.TimeIntervalMinute,
-	// 	binance.TimeIntervalDay,
-	// 	binance.TimeIntervalHour,
-	// 	binance.TimeIntervalTwoHours,
-	// }
-
-	// go exchange.WebsocketKline(ch, timeIntervals, done)
-	// for {
-	// 	fmt.Fprintln(os.Stdout, gocolorize.NewColor("green").Paint("接收....."))
-	// 	kline := <-ch
-	// 	log.Println("Kline received", "value:", kline.Kline.Interval, kline.Symbol, kline.EventTime, kline.Kline.HighPrice, kline.Kline.LowPrice)
-	// }
-	// res, err := exchange.GetExchangeInfo()
-
-	// if err != nil {
-	// 	fmt.Println(err)
-	// } else {
-	// 	// fmt.Printf("%v\n", res)
-
-	// 	for _, v := range res.Symbols {
-	// 		if v.BaseAsset == "BTC" {
-	// 			b, _ := commonutils.JSONEncode(v)
-	// 			fmt.Printf("%s\n", b)
-	// 		}
-	// 	}
-
-	// }
-
-	// sh1 := common.GetHMAC(common.MD5New, []byte("accesskey=6d8f62fd-3086-46e3-a0ba-c66a929c24e2&method=getAccountInfo"), []byte(common.Sha1ToHex("48939bbc-8d49-402b-b731-adadf2ea9628")))
-	// fmt.Println(common.HexEncodeToString((sh1)))
-	// arg := huobi.SpotNewOrderRequestParams{
-	// 	Symbol:    exchange.GetSymbol(),
-	// 	AccountID: 3838465,
-	// 	Amount:    0.01,
-	// 	Price:     10.1,
-	// 	Type:      huobi.SpotNewOrderRequestTypeBuyLimit,
-	// }
-	// fmt.Println(exchange.SpotNewOrder(arg))
-
-	// res, err := exchange.SpotNewOrder(okex.SpotNewOrderRequestParams{
-	// 	Symbol: exchange.GetSymbol(),
-	// 	Amount: 1.1,
-	// 	Price:  10.1,
-	// 	Type:   okex.SpotNewOrderRequestTypeBuy,
-	// })
-	// if err != nil {
-	// 	fmt.Println(err)
-	// } else {
-	// 	fmt.Println(res)
-	// }
-
-	// fmt.Println(exchange.GetKline("btcusdt", "1min", ""))
-	// fmt.Println(exchange.GetKline("btcusdt", "1min", ""))
-	// fmt.Println(exchange.GetKline("btcusdt", "15min", ""))
-	// fmt.Println(exchange.GetKline("btcusdt", "1hour", ""))
-	// fmt.Println(exchange.GetKline("btcusdt", "1day", ""))
-
-	// list, err := exchange.GetAccountInfo()
-	// if err != nil {
-	// 	fmt.Println(err)
-	// } else {
-	// 	for k, v := range list {
-	// 		// b, _ := json.Marshal(v)
-	// 		fmt.Printf("%s:%v \n", k, v)
-	// 	}
-	// }
-
-	// fmt.Println(exchange.CancelOrder(917591554, exchange.GetSymbol()))
-
-	//获取交易所的规则和交易对信息
-	// getExchangeInfo(exchange)
-
-	//获取交易深度
-	// getOrderBook(exchange)
-
-	//获取最近的交易记录
-	// getRecentTrades(exchange)
-
-	//获取 k 线数据
-	// getCandleStickData(exchange)
-
-	//获取最新价格
-	// getLatestSpotPrice(exchange)
-
-	//新订单
-	// newOrder(exchange)
-
-	//取消订单
-	// cancelOrder(exchange, 82584683)
-
-	// fmt.Println(exchange.GetAccount())
-
-	// fmt.Println(exchange.GetSymbol())
-
-=======
+	}
+
 	if *dryrun {
 		bot.dryRun = true
 	}
@@ -633,5 +281,4 @@
 
 	log.CloseLogFile()
 	os.Exit(0)
->>>>>>> 3a66e998
 }