--- conflicted
+++ resolved
@@ -13,13 +13,9 @@
 	"sync"
 	"time"
 
-<<<<<<< HEAD
 	"github.com/idoall/gocryptotrader/common"
-=======
-	"github.com/thrasher-/gocryptotrader/common"
-	"github.com/thrasher-/gocryptotrader/exchanges/nonce"
-	log "github.com/thrasher-/gocryptotrader/logger"
->>>>>>> 3a66e998
+	"github.com/idoall/gocryptotrader/exchanges/nonce"
+	log "github.com/idoall/gocryptotrader/logger"
 )
 
 var supportedMethods = []string{http.MethodGet, http.MethodPost, http.MethodHead,
@@ -298,20 +294,11 @@
 			}
 			return err
 		}
-<<<<<<< HEAD
-
-		return err
-	}
-	if resp == nil {
-		if r.RequiresRateLimiter() {
-			r.DecrementRequests(authRequest)
-=======
 		if resp == nil {
 			if r.RequiresRateLimiter() {
 				r.DecrementRequests(authRequest)
 			}
 			return errors.New("resp is nil")
->>>>>>> 3a66e998
 		}
 
 		var reader io.ReadCloser
@@ -326,23 +313,10 @@
 		case "json":
 			reader = resp.Body
 
-<<<<<<< HEAD
-	// fmt.Println(common.JSONDecode(contents, result))
-
-	if result != nil {
-		err := common.JSONDecode(contents, result)
-		if err != nil {
-			return fmt.Errorf("Err:%s, Content:%s", err.Error(), string(contents))
-		}
-		return nil
-		// return common.JSONDecode(contents, result)
-	}
-=======
 		default:
 			switch {
 			case common.StringContains(resp.Header.Get("Content-Type"), "application/json"):
 				reader = resp.Body
->>>>>>> 3a66e998
 
 			default:
 				log.Warnf("%s request response content type differs from JSON; received %v [path: %s]",
