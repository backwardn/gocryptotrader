--- conflicted
+++ resolved
@@ -10,11 +10,7 @@
 	"errors"
 	"fmt"
 	"io/ioutil"
-<<<<<<< HEAD
-=======
-	"log"
 	"net/http"
->>>>>>> f4766fb4
 	"net/url"
 	"strconv"
 	"strings"
@@ -398,18 +394,14 @@
 
 	//API 中指出对于POST请求，每个方法自带的参数不进行签名认证，即POST请求中需要进行签名运算的只有AccessKeyId、SignatureMethod、SignatureVersion、Timestamp四个参数，其它参数放在body中。
 	//所以对 Post 参数重新进行编码
-	bytesParams, _ := json.Marshal(vals)
-	postBodyParams := string(bytesParams)
-	if h.Verbose {
-		fmt.Println("Post params:", postBodyParams)
-	}
-
-	var result response
-<<<<<<< HEAD
-	err := h.SendAuthenticatedHTTPPostRequest("POST", huobiOrderPlace, postBodyParams, &result)
-=======
+	// bytesParams, _ := json.Marshal(vals)
+	// postBodyParams := string(bytesParams)
+	// if h.Verbose {
+	// 	fmt.Println("Post params:", postBodyParams)
+	// }
+
+	var result response
 	err := h.SendAuthenticatedHTTPRequest("POST", huobiOrderPlace, nil, data, &result)
->>>>>>> f4766fb4
 
 	if result.ErrorMessage != "" {
 		return 0, errors.New(result.ErrorMessage)
