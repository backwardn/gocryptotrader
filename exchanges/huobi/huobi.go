--- conflicted
+++ resolved
@@ -17,21 +17,14 @@
 	"sync"
 	"time"
 
-<<<<<<< HEAD
+	"github.com/gorilla/websocket"
 	"github.com/idoall/gocryptotrader/common"
 	"github.com/idoall/gocryptotrader/config"
-	"github.com/idoall/gocryptotrader/exchanges"
+	"github.com/idoall/gocryptotrader/currency"
+	exchange "github.com/idoall/gocryptotrader/exchanges"
 	"github.com/idoall/gocryptotrader/exchanges/request"
-=======
-	"github.com/gorilla/websocket"
-	"github.com/thrasher-/gocryptotrader/common"
-	"github.com/thrasher-/gocryptotrader/config"
-	"github.com/thrasher-/gocryptotrader/currency"
-	exchange "github.com/thrasher-/gocryptotrader/exchanges"
-	"github.com/thrasher-/gocryptotrader/exchanges/request"
-	"github.com/thrasher-/gocryptotrader/exchanges/ticker"
-	log "github.com/thrasher-/gocryptotrader/logger"
->>>>>>> 3a66e998
+	"github.com/idoall/gocryptotrader/exchanges/ticker"
+	log "github.com/idoall/gocryptotrader/logger"
 )
 
 const (
@@ -87,9 +80,6 @@
 	h.Fee = 0
 	h.Verbose = false
 	h.RESTPollingDelay = 10
-<<<<<<< HEAD
-	h.RequestCurrencyPairFormat.Uppercase = true
-=======
 	h.APIWithdrawPermissions = exchange.AutoWithdrawCryptoWithSetup |
 		exchange.NoFiatWithdrawals
 	h.RequestCurrencyPairFormat.Delimiter = ""
@@ -98,7 +88,6 @@
 	h.ConfigCurrencyPairFormat.Uppercase = true
 	h.AssetTypes = []string{ticker.Spot}
 	h.SupportsAutoPairUpdating = true
->>>>>>> 3a66e998
 	h.SupportsRESTTickerBatching = false
 	h.Requester = request.New(h.Name,
 		request.NewRateLimit(time.Second*10, huobiAuthRate),
@@ -133,29 +122,6 @@
 		h.SetHTTPClientUserAgent(exch.HTTPUserAgent)
 		h.RESTPollingDelay = exch.RESTPollingDelay
 		h.Verbose = exch.Verbose
-<<<<<<< HEAD
-		h.Websocket = exch.Websocket
-		h.BaseCurrencies = common.SplitStrings(exch.BaseCurrencies, ",")
-		h.AvailablePairs = common.SplitStrings(exch.AvailablePairs, ",")
-		h.EnabledPairs = common.SplitStrings(exch.EnabledPairs, ",")
-		h.RequestCurrencyPairFormat.Uppercase = false
-		// err := h.SetCurrencyPairFormat()
-		// if err != nil {
-		// 	log.Fatal(err)
-		// }
-
-		h.AssetTypes = strings.Split(exch.AssetTypes, ",")
-		// err = h.SetAssetTypes()
-		// if err != nil {
-		// 	log.Fatal(err)
-		// }
-
-		h.SupportsAutoPairUpdating = false
-		// err = h.SetAutoPairDefaults()
-		// if err != nil {
-		// 	log.Fatal(err)
-		// }
-=======
 		h.HTTPDebugging = exch.HTTPDebugging
 		h.Websocket.SetWsStatusAndConnection(exch.Websocket)
 		h.BaseCurrencies = exch.BaseCurrencies
@@ -192,7 +158,6 @@
 		if err != nil {
 			log.Fatal(err)
 		}
->>>>>>> 3a66e998
 	}
 }
 
@@ -894,35 +859,35 @@
 
 // SendAuthenticatedHTTPPostRequest sends authenticated requests to the HUOBI API
 // 原有的Post方法和Get传参不一样，进行重写
-func (h *HUOBI) SendAuthenticatedHTTPPostRequest(method, endpoint, postBodyValues string, result interface{}) error {
-	if !h.AuthenticatedAPISupport {
-		return fmt.Errorf(exchange.WarningAuthenticatedRequestWithoutCredentialsSet, h.Name)
-	}
-
-	signatureParams := url.Values{}
-	signatureParams.Set("AccessKeyId", h.APIKey)
-	signatureParams.Set("SignatureMethod", "HmacSHA256")
-	signatureParams.Set("SignatureVersion", "2")
-	signatureParams.Set("Timestamp", time.Now().UTC().Format("2006-01-02T15:04:05"))
-
-	endpoint = fmt.Sprintf("/v%s/%s", huobiAPIVersion, endpoint)
-	payload := fmt.Sprintf("%s\napi.huobi.pro\n%s\n%s",
-		method, endpoint, signatureParams.Encode())
-
-	headers := make(map[string]string)
-	headers["User-Agent"] = "Mozilla/5.0 (Windows NT 6.1; WOW64) AppleWebKit/537.36 (KHTML, like Gecko) Chrome/39.0.2171.71 Safari/537.36"
-	headers["Content-Type"] = "application/json"
-	headers["Accept-Language"] = "zh-cn"
-
-	hmac := common.GetHMAC(common.HashSHA256, []byte(payload), []byte(h.APISecret))
-	signatureParams.Set("Signature", common.Base64Encode(hmac))
-
-	// fmt.Println("signatureParams", signatureParams)
-	url := fmt.Sprintf("%s%s", huobiAPIURL, endpoint)
-	url = common.EncodeURLValues(url, signatureParams)
-
-	return h.SendPayload(method, url, headers, bytes.NewBufferString(postBodyValues), result, true, h.Verbose)
-}
+// func (h *HUOBI) SendAuthenticatedHTTPPostRequest(method, endpoint, postBodyValues string, result interface{}) error {
+// 	if !h.AuthenticatedAPISupport {
+// 		return fmt.Errorf(exchange.WarningAuthenticatedRequestWithoutCredentialsSet, h.Name)
+// 	}
+
+// 	signatureParams := url.Values{}
+// 	signatureParams.Set("AccessKeyId", h.APIKey)
+// 	signatureParams.Set("SignatureMethod", "HmacSHA256")
+// 	signatureParams.Set("SignatureVersion", "2")
+// 	signatureParams.Set("Timestamp", time.Now().UTC().Format("2006-01-02T15:04:05"))
+
+// 	endpoint = fmt.Sprintf("/v%s/%s", huobiAPIVersion, endpoint)
+// 	payload := fmt.Sprintf("%s\napi.huobi.pro\n%s\n%s",
+// 		method, endpoint, signatureParams.Encode())
+
+// 	headers := make(map[string]string)
+// 	headers["User-Agent"] = "Mozilla/5.0 (Windows NT 6.1; WOW64) AppleWebKit/537.36 (KHTML, like Gecko) Chrome/39.0.2171.71 Safari/537.36"
+// 	headers["Content-Type"] = "application/json"
+// 	headers["Accept-Language"] = "zh-cn"
+
+// 	hmac := common.GetHMAC(common.HashSHA256, []byte(payload), []byte(h.APISecret))
+// 	signatureParams.Set("Signature", common.Base64Encode(hmac))
+
+// 	// fmt.Println("signatureParams", signatureParams)
+// 	url := fmt.Sprintf("%s%s", huobiAPIURL, endpoint)
+// 	url = common.EncodeURLValues(url, signatureParams)
+
+// 	return h.SendPayload(method, url, headers, bytes.NewBufferString(postBodyValues), result, true, h.Verbose)
+// }
 
 // SendAuthenticatedHTTPRequest sends authenticated requests to the HUOBI API
 func (h *HUOBI) SendAuthenticatedHTTPRequest(method, endpoint string, values url.Values, data, result interface{}) error {
