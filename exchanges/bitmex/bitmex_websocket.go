--- conflicted
+++ resolved
@@ -9,15 +9,11 @@
 	"time"
 
 	"github.com/gorilla/websocket"
-<<<<<<< HEAD
 	"github.com/idoall/gocryptotrader/common"
-=======
-	"github.com/thrasher-/gocryptotrader/common"
-	"github.com/thrasher-/gocryptotrader/currency"
-	exchange "github.com/thrasher-/gocryptotrader/exchanges"
-	"github.com/thrasher-/gocryptotrader/exchanges/orderbook"
-	log "github.com/thrasher-/gocryptotrader/logger"
->>>>>>> 3a66e998
+	"github.com/idoall/gocryptotrader/currency"
+	exchange "github.com/idoall/gocryptotrader/exchanges"
+	"github.com/idoall/gocryptotrader/exchanges/orderbook"
+	log "github.com/idoall/gocryptotrader/logger"
 )
 
 const (
@@ -67,16 +63,11 @@
 	pongChan = make(chan int, 1)
 )
 
-<<<<<<< HEAD
-// WebsocketConnect initiates a new websocket connection
-func (b *Bitmex) WebsocketConnect() error {
-=======
 // WsConnector initiates a new websocket connection
 func (b *Bitmex) WsConnector() error {
 	if !b.Websocket.IsEnabled() || !b.IsEnabled() {
 		return errors.New(exchange.WebsocketNotEnabled)
 	}
->>>>>>> 3a66e998
 
 	var dialer websocket.Dialer
 	var err error
@@ -125,414 +116,17 @@
 	return nil
 }
 
-<<<<<<< HEAD
-// WebsocketKline 读取K线
-func (b *Bitmex) WebsocketKline(ch chan *TradeBucketData, timeIntervals []TimeInterval, symbolList []string, done <-chan struct{}) {
-
-	for b.Enabled && b.Websocket {
-		select {
-		case <-done:
-			return
-		default:
-			var dialer websocket.Dialer
-			var err error
-
-			b.WebsocketConn, _, err = dialer.Dial(bitmexWSURL, nil)
-			if err != nil {
-				log.Printf("%s Unable to connect to Websocket. Error: %s\n", b.Name, err)
-				continue
-			} else if b.Verbose {
-				log.Printf("%s Connected to Websocket.\n", b.Name)
-			}
-
-			_, p, err := b.WebsocketConn.ReadMessage()
-			if err != nil {
-				b.WebsocketConn.Close()
-				log.Fatal(fmt.Sprintf("First ReadMessage:%s", err.Error()))
-			}
-
-			//解析欢迎 信息
-			var welcomeResp WebsocketWelcome
-			err = common.JSONDecode(p, &welcomeResp)
-			if err != nil {
-				log.Fatal(fmt.Sprintf("WelCome ReadMessage:%s", err.Error()))
-			}
-			if b.Verbose {
-				log.Printf("Successfully connected to Bitmex %s at time: %s Limit: %d",
-					welcomeResp.Info,
-					welcomeResp.Timestamp,
-					welcomeResp.Limit.Remaining)
-			}
-
-			//订阅信息
-			var subscriber WebsocketRequest
-			subscriber.Command = "subscribe"
-
-			// 重新匹配要订阅的名称
-			for _, tv := range timeIntervals {
-				tradeName := ""
-				switch tv {
-				case TimeIntervalMinute:
-					tradeName = bitmexWSTrade1m
-				case TimeIntervalFiveMinutes:
-					tradeName = bitmexWSTrade5m
-				case TimeIntervalHour:
-					tradeName = bitmexWSTrade1h
-				case TimeIntervalDay:
-					tradeName = bitmexWSTrade1d
-				default:
-					continue
-				}
-				for _, sv := range symbolList {
-					subscriber.Arguments = append(subscriber.Arguments, fmt.Sprintf("%s:%s", tradeName, common.StringToUpper(sv)))
-				}
-			}
-
-			if b.Verbose {
-				if b, err := common.JSONEncode(subscriber); err != nil {
-					log.Fatal(err)
-				} else {
-					log.Printf("subscriber:%s\n", b)
-				}
-			}
-
-			err = b.WebsocketConn.WriteJSON(subscriber)
-			if err != nil {
-				log.Fatal(err)
-			}
-
-			for b.Enabled && b.Websocket {
-				select {
-				case <-done:
-					return
-				default:
-					_, resp, err := b.WebsocketConn.ReadMessage()
-					if err != nil {
-						if b.Verbose {
-
-							log.Println("Bitmex websocket: Connection error", err)
-						}
-						return
-					}
-
-					message := string(resp)
-					if common.StringContains(message, "pong") {
-						if b.Verbose {
-							log.Println("Bitmex websocket: PONG receieved")
-						}
-						continue
-					}
-
-					if common.StringContains(message, "ping") {
-						err = b.WebsocketConn.WriteJSON("pong")
-						if err != nil {
-							if b.Verbose {
-								log.Println("Bitmex websocket error: ", err)
-							}
-							return
-						}
-					}
-
-					quickCapture := make(map[string]interface{})
-					err = common.JSONDecode(resp, &quickCapture)
-					if err != nil {
-						fmt.Printf("Err resp:%s \n", resp)
-						log.Fatal(time.Now().Format("2006-01-02 15:04:05") + " " + err.Error())
-					}
-
-					//解析错误信息
-					var respError WebsocketErrorResponse
-					if _, ok := quickCapture["status"]; ok {
-						err = common.JSONDecode(resp, &respError)
-						if err != nil {
-							log.Fatal(err)
-						}
-						log.Printf("Bitmex websocket error: %s", respError.Error)
-						continue
-					}
-
-					if _, ok := quickCapture["success"]; ok {
-						var decodedResp WebsocketSubscribeResp
-						err := common.JSONDecode(resp, &decodedResp)
-						if err != nil {
-							log.Fatal(err)
-						}
-
-						if decodedResp.Success {
-							if b.Verbose {
-								if len(quickCapture) == 3 {
-									log.Printf("Bitmex Websocket: Successfully subscribed to %s",
-										decodedResp.Subscribe)
-								} else {
-									log.Println("Bitmex Websocket: Successfully authenticated websocket connection")
-								}
-							}
-							continue
-						}
-						log.Printf("Bitmex websocket error: Unable to subscribe %s",
-							decodedResp.Subscribe)
-
-					} else if _, ok := quickCapture["table"]; ok {
-						var decodedResp WebsocketMainResponse
-						err := common.JSONDecode(resp, &decodedResp)
-						if err != nil {
-							log.Fatal(err)
-						}
-						// fmt.Println(decodedResp.Table)
-						// fmt.Printf("[%s]%s\n", decodedResp.Table, resp)
-						switch decodedResp.Table {
-						case bitmexWSTrade1m:
-							var tradeBucketData TradeBucketData
-							err = common.JSONDecode(resp, &tradeBucketData)
-							if err != nil {
-								log.Fatal(err)
-							}
-							tradeBucketData.TimeInterval = TimeIntervalMinute
-							ch <- &tradeBucketData
-						case bitmexWSTrade5m:
-							var tradeBucketData TradeBucketData
-							err = common.JSONDecode(resp, &tradeBucketData)
-							if err != nil {
-								log.Fatal(err)
-							}
-							tradeBucketData.TimeInterval = TimeIntervalFiveMinutes
-							ch <- &tradeBucketData
-						case bitmexWSTrade1h:
-							var tradeBucketData TradeBucketData
-							err = common.JSONDecode(resp, &tradeBucketData)
-							if err != nil {
-								log.Fatal(err)
-							}
-							tradeBucketData.TimeInterval = TimeIntervalHour
-							ch <- &tradeBucketData
-						case bitmexWSTrade1d:
-							var tradeBucketData TradeBucketData
-							err = common.JSONDecode(resp, &tradeBucketData)
-							if err != nil {
-								log.Fatal(err)
-							}
-							fmt.Printf("日线:%s \n", resp)
-							tradeBucketData.TimeInterval = TimeIntervalDay
-							ch <- &tradeBucketData
-
-						default:
-							log.Fatal("Bitmex websocket error: Table unknown -", decodedResp.Table)
-						}
-					}
-
-				}
-			}
-
-			b.WebsocketConn.Close()
-			log.Printf("%s Websocket client disconnected.", b.Name)
-		}
-	}
-}
-
-// WebsocketLastPrice 读取 最新报价
-func (b *Bitmex) WebsocketLastPrice(ch chan *WSInstrumentData, symbolList []string, done <-chan struct{}) {
-
-	for b.Enabled && b.Websocket {
-		select {
-		case <-done:
-			return
-		default:
-			var dialer websocket.Dialer
-			var err error
-
-			b.WebsocketConn, _, err = dialer.Dial(bitmexWSURL, nil)
-			if err != nil {
-				log.Printf("%s Unable to connect to Websocket. Error: %s\n", b.Name, err)
-				continue
-			} else if b.Verbose {
-				log.Printf("%s Connected to Websocket.\n", b.Name)
-			}
-
-			_, p, err := b.WebsocketConn.ReadMessage()
-			if err != nil {
-				b.WebsocketConn.Close()
-				log.Fatal(fmt.Sprintf("First ReadMessage:%s", err.Error()))
-			}
-
-			//解析欢迎 信息
-			var welcomeResp WebsocketWelcome
-			err = common.JSONDecode(p, &welcomeResp)
-			if err != nil {
-				log.Fatal(fmt.Sprintf("WelCome ReadMessage:%s", err.Error()))
-			}
-			if b.Verbose {
-				log.Printf("Successfully connected to Bitmex %s at time: %s Limit: %d",
-					welcomeResp.Info,
-					welcomeResp.Timestamp,
-					welcomeResp.Limit.Remaining)
-			}
-
-			//订阅信息
-			var subscriber WebsocketRequest
-			subscriber.Command = "subscribe"
-
-			// 重新匹配要订阅的名称
-			for _, sv := range symbolList {
-				subscriber.Arguments = append(subscriber.Arguments, fmt.Sprintf("%s:%s", bitmexWSInstrument, common.StringToUpper(sv)))
-			}
-
-			if b.Verbose {
-				if b, err := common.JSONEncode(subscriber); err != nil {
-					log.Fatal(err)
-				} else {
-					log.Printf("subscriber:%s\n", b)
-				}
-			}
-
-			err = b.WebsocketConn.WriteJSON(subscriber)
-			if err != nil {
-				log.Fatal(err)
-			}
-
-			for b.Enabled && b.Websocket {
-				select {
-				case <-done:
-					return
-				default:
-					_, resp, err := b.WebsocketConn.ReadMessage()
-					if err != nil {
-						if b.Verbose {
-							log.Println("Bitmex websocket: Connection error", err)
-						}
-						return
-					}
-
-					quickCapture := make(map[string]interface{})
-					err = common.JSONDecode(resp, &quickCapture)
-					if err != nil {
-						fmt.Printf("Err resp:%s \n", resp)
-						log.Fatal(time.Now().Format("2006-01-02 15:04:05") + " " + err.Error())
-					}
-
-					//解析错误信息
-					var respError WebsocketErrorResponse
-					if _, ok := quickCapture["status"]; ok {
-						err = common.JSONDecode(resp, &respError)
-						if err != nil {
-							log.Fatal(err)
-						}
-						log.Printf("Bitmex websocket error: %s", respError.Error)
-						continue
-					}
-
-					if _, ok := quickCapture["success"]; ok {
-						var decodedResp WebsocketSubscribeResp
-						err := common.JSONDecode(resp, &decodedResp)
-						if err != nil {
-							log.Fatal(err)
-						}
-
-						if decodedResp.Success {
-							if b.Verbose {
-								if len(quickCapture) == 3 {
-									log.Printf("Bitmex Websocket: Successfully subscribed to %s",
-										decodedResp.Subscribe)
-								} else {
-									log.Println("Bitmex Websocket: Successfully authenticated websocket connection")
-								}
-							}
-							continue
-						}
-						log.Printf("Bitmex websocket error: Unable to subscribe %s",
-							decodedResp.Subscribe)
-
-					} else if _, ok := quickCapture["table"]; ok {
-						var decodedResp WebsocketMainResponse
-						err := common.JSONDecode(resp, &decodedResp)
-						if err != nil {
-							log.Fatal(err)
-						}
-
-						switch decodedResp.Table {
-
-						case bitmexWSInstrument:
-							var wsInstrumentData WSInstrumentData
-							err = common.JSONDecode(resp, &wsInstrumentData)
-							if err != nil {
-								log.Fatal(err)
-							}
-
-							if wsInstrumentData.Data[0].LastPrice != 0 {
-								ch <- &wsInstrumentData
-							}
-
-						default:
-							log.Fatal("Bitmex websocket error: Table unknown -", decodedResp.Table)
-						}
-					}
-
-				}
-			}
-
-			b.WebsocketConn.Close()
-			log.Printf("%s Websocket client disconnected.", b.Name)
-		}
-	}
-}
-
-// Timer handles connection loss or failure
-func (b *Bitmex) connectionHandler() {
-	defer func() {
-		if b.Verbose {
-			log.Println("Bitmex websocket: Connection handler routine shutdown")
-		}
-	}()
-=======
 func (b *Bitmex) wsReadData() (exchange.WebsocketResponse, error) {
 	_, resp, err := b.WebsocketConn.ReadMessage()
 	if err != nil {
 		return exchange.WebsocketResponse{}, err
 	}
->>>>>>> 3a66e998
 
 	b.Websocket.TrafficAlert <- struct{}{}
 
-<<<<<<< HEAD
-	timer = time.NewTimer(5 * time.Second)
-	for {
-		select {
-		case <-timer.C:
-			timeout := time.After(5 * time.Second)
-			log.Println("Bitmex websocket: Write ping")
-			err := b.WebsocketConn.WriteJSON("ping")
-			if err != nil {
-				b.reconnect()
-				return
-			}
-			for {
-				select {
-				case <-pongChan:
-					if b.Verbose {
-						log.Println("Bitmex websocket: PONG received")
-					}
-					break
-				case <-timeout:
-					log.Println("Bitmex websocket: Connection timed out - Closing connection....")
-					b.WebsocketConn.Close()
-
-					log.Println("Bitmex websocket: Connection timed out - Reconnecting...")
-					b.reconnect()
-					return
-				}
-			}
-		case <-shutdown:
-			log.Println("Bitmex websocket: shutdown requested - Closing connection....")
-			b.WebsocketConn.Close()
-			log.Println("Bitmex websocket: Sending shutdown message")
-			b.shutdown.routineShutdown()
-			return
-		}
-	}
-=======
 	return exchange.WebsocketResponse{
 		Raw: resp,
 	}, nil
->>>>>>> 3a66e998
 }
 
 // wsHandleIncomingData services incoming data from the websocket connection
@@ -576,21 +170,9 @@
 				continue
 			}
 
-<<<<<<< HEAD
-			switch decodedResp.Table {
-
-			case bitmexWSOrderbookL2:
-				var orderbooks OrderBookData
-				err = common.JSONDecode(resp, &orderbooks)
-				if err != nil {
-					log.Fatal(err)
-				}
-				err = b.processOrderbook(orderbooks.Data, orderbooks.Action)
-=======
 			var respError WebsocketErrorResponse
 			if _, ok := quickCapture["status"]; ok {
 				err = common.JSONDecode(resp.Raw, &respError)
->>>>>>> 3a66e998
 				if err != nil {
 					b.Websocket.DataHandler <- err
 					continue
@@ -770,32 +352,7 @@
 	}
 }
 
-<<<<<<< HEAD
-// // Temporary local cache of TradeBucket
-// var localTradeBuckets []TradeBucket
-// var partialLoadedTradeBucket bool
-
-// // ProcessAnnouncement process announcements
-// func (b *Bitmex) processTradeBucket(data []TradeBucket, action string) error {
-// 	switch action {
-// 	case bitmexActionTradeBucket:
-// 		if !partialLoadedTradeBucket {
-// 			localTradeBuckets = data
-// 		}
-// 		partialLoadedTradeBucket = true
-// 	default:
-// 		return fmt.Errorf("Bitmex websocket error: processTradeBucket() unallocated action - %s",
-// 			action)
-// 	}
-// 	return nil
-// }
-
-// Temporary local cache of Announcements
-var localAnnouncements []Announcement
-var partialLoadedAnnouncement bool
-=======
 var snapshotloaded = make(map[currency.Pair]map[string]bool)
->>>>>>> 3a66e998
 
 // ProcessOrderbook processes orderbook updates
 func (b *Bitmex) processOrderbook(data []OrderBookL2, action string, currencyPair currency.Pair, assetType string) error { // nolint: unparam
@@ -1004,4 +561,353 @@
 		log.Debugf("%v sending message to websocket %v", b.Name, data)
 	}
 	return b.WebsocketConn.WriteJSON(data)
-}+}
+
+// WebsocketKline 读取K线
+// func (b *Bitmex) WebsocketKline(ch chan *TradeBucketData, timeIntervals []TimeInterval, symbolList []string, done <-chan struct{}) {
+
+// 	for b.Enabled && b.Websocket {
+// 		select {
+// 		case <-done:
+// 			return
+// 		default:
+// 			var dialer websocket.Dialer
+// 			var err error
+
+// 			b.WebsocketConn, _, err = dialer.Dial(bitmexWSURL, nil)
+// 			if err != nil {
+// 				log.Printf("%s Unable to connect to Websocket. Error: %s\n", b.Name, err)
+// 				continue
+// 			} else if b.Verbose {
+// 				log.Printf("%s Connected to Websocket.\n", b.Name)
+// 			}
+
+// 			_, p, err := b.WebsocketConn.ReadMessage()
+// 			if err != nil {
+// 				b.WebsocketConn.Close()
+// 				log.Fatal(fmt.Sprintf("First ReadMessage:%s", err.Error()))
+// 			}
+
+// 			//解析欢迎 信息
+// 			var welcomeResp WebsocketWelcome
+// 			err = common.JSONDecode(p, &welcomeResp)
+// 			if err != nil {
+// 				log.Fatal(fmt.Sprintf("WelCome ReadMessage:%s", err.Error()))
+// 			}
+// 			if b.Verbose {
+// 				log.Printf("Successfully connected to Bitmex %s at time: %s Limit: %d",
+// 					welcomeResp.Info,
+// 					welcomeResp.Timestamp,
+// 					welcomeResp.Limit.Remaining)
+// 			}
+
+// 			//订阅信息
+// 			var subscriber WebsocketRequest
+// 			subscriber.Command = "subscribe"
+
+// 			// 重新匹配要订阅的名称
+// 			for _, tv := range timeIntervals {
+// 				tradeName := ""
+// 				switch tv {
+// 				case TimeIntervalMinute:
+// 					tradeName = bitmexWSTrade1m
+// 				case TimeIntervalFiveMinutes:
+// 					tradeName = bitmexWSTrade5m
+// 				case TimeIntervalHour:
+// 					tradeName = bitmexWSTrade1h
+// 				case TimeIntervalDay:
+// 					tradeName = bitmexWSTrade1d
+// 				default:
+// 					continue
+// 				}
+// 				for _, sv := range symbolList {
+// 					subscriber.Arguments = append(subscriber.Arguments, fmt.Sprintf("%s:%s", tradeName, common.StringToUpper(sv)))
+// 				}
+// 			}
+
+// 			if b.Verbose {
+// 				if b, err := common.JSONEncode(subscriber); err != nil {
+// 					log.Fatal(err)
+// 				} else {
+// 					log.Printf("subscriber:%s\n", b)
+// 				}
+// 			}
+
+// 			err = b.WebsocketConn.WriteJSON(subscriber)
+// 			if err != nil {
+// 				log.Fatal(err)
+// 			}
+
+// 			for b.Enabled && b.Websocket {
+// 				select {
+// 				case <-done:
+// 					return
+// 				default:
+// 					_, resp, err := b.WebsocketConn.ReadMessage()
+// 					if err != nil {
+// 						if b.Verbose {
+
+// 							log.Println("Bitmex websocket: Connection error", err)
+// 						}
+// 						return
+// 					}
+
+// 					message := string(resp)
+// 					if common.StringContains(message, "pong") {
+// 						if b.Verbose {
+// 							log.Println("Bitmex websocket: PONG receieved")
+// 						}
+// 						continue
+// 					}
+
+// 					if common.StringContains(message, "ping") {
+// 						err = b.WebsocketConn.WriteJSON("pong")
+// 						if err != nil {
+// 							if b.Verbose {
+// 								log.Println("Bitmex websocket error: ", err)
+// 							}
+// 							return
+// 						}
+// 					}
+
+// 					quickCapture := make(map[string]interface{})
+// 					err = common.JSONDecode(resp, &quickCapture)
+// 					if err != nil {
+// 						fmt.Printf("Err resp:%s \n", resp)
+// 						log.Fatal(time.Now().Format("2006-01-02 15:04:05") + " " + err.Error())
+// 					}
+
+// 					//解析错误信息
+// 					var respError WebsocketErrorResponse
+// 					if _, ok := quickCapture["status"]; ok {
+// 						err = common.JSONDecode(resp, &respError)
+// 						if err != nil {
+// 							log.Fatal(err)
+// 						}
+// 						log.Printf("Bitmex websocket error: %s", respError.Error)
+// 						continue
+// 					}
+
+// 					if _, ok := quickCapture["success"]; ok {
+// 						var decodedResp WebsocketSubscribeResp
+// 						err := common.JSONDecode(resp, &decodedResp)
+// 						if err != nil {
+// 							log.Fatal(err)
+// 						}
+
+// 						if decodedResp.Success {
+// 							if b.Verbose {
+// 								if len(quickCapture) == 3 {
+// 									log.Printf("Bitmex Websocket: Successfully subscribed to %s",
+// 										decodedResp.Subscribe)
+// 								} else {
+// 									log.Println("Bitmex Websocket: Successfully authenticated websocket connection")
+// 								}
+// 							}
+// 							continue
+// 						}
+// 						log.Printf("Bitmex websocket error: Unable to subscribe %s",
+// 							decodedResp.Subscribe)
+
+// 					} else if _, ok := quickCapture["table"]; ok {
+// 						var decodedResp WebsocketMainResponse
+// 						err := common.JSONDecode(resp, &decodedResp)
+// 						if err != nil {
+// 							log.Fatal(err)
+// 						}
+// 						// fmt.Println(decodedResp.Table)
+// 						// fmt.Printf("[%s]%s\n", decodedResp.Table, resp)
+// 						switch decodedResp.Table {
+// 						case bitmexWSTrade1m:
+// 							var tradeBucketData TradeBucketData
+// 							err = common.JSONDecode(resp, &tradeBucketData)
+// 							if err != nil {
+// 								log.Fatal(err)
+// 							}
+// 							tradeBucketData.TimeInterval = TimeIntervalMinute
+// 							ch <- &tradeBucketData
+// 						case bitmexWSTrade5m:
+// 							var tradeBucketData TradeBucketData
+// 							err = common.JSONDecode(resp, &tradeBucketData)
+// 							if err != nil {
+// 								log.Fatal(err)
+// 							}
+// 							tradeBucketData.TimeInterval = TimeIntervalFiveMinutes
+// 							ch <- &tradeBucketData
+// 						case bitmexWSTrade1h:
+// 							var tradeBucketData TradeBucketData
+// 							err = common.JSONDecode(resp, &tradeBucketData)
+// 							if err != nil {
+// 								log.Fatal(err)
+// 							}
+// 							tradeBucketData.TimeInterval = TimeIntervalHour
+// 							ch <- &tradeBucketData
+// 						case bitmexWSTrade1d:
+// 							var tradeBucketData TradeBucketData
+// 							err = common.JSONDecode(resp, &tradeBucketData)
+// 							if err != nil {
+// 								log.Fatal(err)
+// 							}
+// 							fmt.Printf("日线:%s \n", resp)
+// 							tradeBucketData.TimeInterval = TimeIntervalDay
+// 							ch <- &tradeBucketData
+
+// 						default:
+// 							log.Fatal("Bitmex websocket error: Table unknown -", decodedResp.Table)
+// 						}
+// 					}
+
+// 				}
+// 			}
+
+// 			b.WebsocketConn.Close()
+// 			log.Printf("%s Websocket client disconnected.", b.Name)
+// 		}
+// 	}
+// }
+
+// // WebsocketLastPrice 读取 最新报价
+// func (b *Bitmex) WebsocketLastPrice(ch chan *WSInstrumentData, symbolList []string, done <-chan struct{}) {
+
+// 	for b.Enabled && b.Websocket {
+// 		select {
+// 		case <-done:
+// 			return
+// 		default:
+// 			var dialer websocket.Dialer
+// 			var err error
+
+// 			b.WebsocketConn, _, err = dialer.Dial(bitmexWSURL, nil)
+// 			if err != nil {
+// 				log.Printf("%s Unable to connect to Websocket. Error: %s\n", b.Name, err)
+// 				continue
+// 			} else if b.Verbose {
+// 				log.Printf("%s Connected to Websocket.\n", b.Name)
+// 			}
+
+// 			_, p, err := b.WebsocketConn.ReadMessage()
+// 			if err != nil {
+// 				b.WebsocketConn.Close()
+// 				log.Fatal(fmt.Sprintf("First ReadMessage:%s", err.Error()))
+// 			}
+
+// 			//解析欢迎 信息
+// 			var welcomeResp WebsocketWelcome
+// 			err = common.JSONDecode(p, &welcomeResp)
+// 			if err != nil {
+// 				log.Fatal(fmt.Sprintf("WelCome ReadMessage:%s", err.Error()))
+// 			}
+// 			if b.Verbose {
+// 				log.Printf("Successfully connected to Bitmex %s at time: %s Limit: %d",
+// 					welcomeResp.Info,
+// 					welcomeResp.Timestamp,
+// 					welcomeResp.Limit.Remaining)
+// 			}
+
+// 			//订阅信息
+// 			var subscriber WebsocketRequest
+// 			subscriber.Command = "subscribe"
+
+// 			// 重新匹配要订阅的名称
+// 			for _, sv := range symbolList {
+// 				subscriber.Arguments = append(subscriber.Arguments, fmt.Sprintf("%s:%s", bitmexWSInstrument, common.StringToUpper(sv)))
+// 			}
+
+// 			if b.Verbose {
+// 				if b, err := common.JSONEncode(subscriber); err != nil {
+// 					log.Fatal(err)
+// 				} else {
+// 					log.Printf("subscriber:%s\n", b)
+// 				}
+// 			}
+
+// 			err = b.WebsocketConn.WriteJSON(subscriber)
+// 			if err != nil {
+// 				log.Fatal(err)
+// 			}
+
+// 			for b.Enabled && b.Websocket {
+// 				select {
+// 				case <-done:
+// 					return
+// 				default:
+// 					_, resp, err := b.WebsocketConn.ReadMessage()
+// 					if err != nil {
+// 						if b.Verbose {
+// 							log.Println("Bitmex websocket: Connection error", err)
+// 						}
+// 						return
+// 					}
+
+// 					quickCapture := make(map[string]interface{})
+// 					err = common.JSONDecode(resp, &quickCapture)
+// 					if err != nil {
+// 						fmt.Printf("Err resp:%s \n", resp)
+// 						log.Fatal(time.Now().Format("2006-01-02 15:04:05") + " " + err.Error())
+// 					}
+
+// 					//解析错误信息
+// 					var respError WebsocketErrorResponse
+// 					if _, ok := quickCapture["status"]; ok {
+// 						err = common.JSONDecode(resp, &respError)
+// 						if err != nil {
+// 							log.Fatal(err)
+// 						}
+// 						log.Printf("Bitmex websocket error: %s", respError.Error)
+// 						continue
+// 					}
+
+// 					if _, ok := quickCapture["success"]; ok {
+// 						var decodedResp WebsocketSubscribeResp
+// 						err := common.JSONDecode(resp, &decodedResp)
+// 						if err != nil {
+// 							log.Fatal(err)
+// 						}
+
+// 						if decodedResp.Success {
+// 							if b.Verbose {
+// 								if len(quickCapture) == 3 {
+// 									log.Printf("Bitmex Websocket: Successfully subscribed to %s",
+// 										decodedResp.Subscribe)
+// 								} else {
+// 									log.Println("Bitmex Websocket: Successfully authenticated websocket connection")
+// 								}
+// 							}
+// 							continue
+// 						}
+// 						log.Printf("Bitmex websocket error: Unable to subscribe %s",
+// 							decodedResp.Subscribe)
+
+// 					} else if _, ok := quickCapture["table"]; ok {
+// 						var decodedResp WebsocketMainResponse
+// 						err := common.JSONDecode(resp, &decodedResp)
+// 						if err != nil {
+// 							log.Fatal(err)
+// 						}
+
+// 						switch decodedResp.Table {
+
+// 						case bitmexWSInstrument:
+// 							var wsInstrumentData WSInstrumentData
+// 							err = common.JSONDecode(resp, &wsInstrumentData)
+// 							if err != nil {
+// 								log.Fatal(err)
+// 							}
+
+// 							if wsInstrumentData.Data[0].LastPrice != 0 {
+// 								ch <- &wsInstrumentData
+// 							}
+
+// 						default:
+// 							log.Fatal("Bitmex websocket error: Table unknown -", decodedResp.Table)
+// 						}
+// 					}
+
+// 				}
+// 			}
+
+// 			b.WebsocketConn.Close()
+// 			log.Printf("%s Websocket client disconnected.", b.Name)
+// 		}
+// 	}
+// }