package okex

import (
	"errors"
	"fmt"
	"log"
	"net/url"
	"reflect"
	"strconv"
	"strings"
	"sync"
	"time"

<<<<<<< HEAD
	"github.com/idoall/gocryptotrader/common"
	"github.com/idoall/gocryptotrader/config"
	exchange "github.com/idoall/gocryptotrader/exchanges"
	"github.com/idoall/gocryptotrader/exchanges/request"
=======
	"github.com/gorilla/websocket"
	"github.com/thrasher-/gocryptotrader/common"
	"github.com/thrasher-/gocryptotrader/config"
	exchange "github.com/thrasher-/gocryptotrader/exchanges"
	"github.com/thrasher-/gocryptotrader/exchanges/request"
>>>>>>> fb4e2d14
)

const (
	// REST API information
	apiURL     = "https://www.okex.com/api/"
	apiVersion = "v1/"

	// Contract requests
	// Unauthenticated
	contractPrice            = "future_ticker"
	contractFutureDepth      = "future_depth"
	contractTradeHistory     = "future_trades"
	contractFutureIndex      = "future_index"
	contractExchangeRate     = "exchange_rate"
	contractFutureEstPrice   = "future_estimated_price"
	contractCandleStick      = "future_kline"
	contractFutureHoldAmount = "future_hold_amount"
	contractFutureLimits     = "future_price_limit"

	// Authenticated
	contractFutureUserInfo      = "future_userinfo"
	contractFuturePosition      = "future_position"
	contractFutureTrade         = "future_trade"
	contractFutureTradeHistory  = "future_trades_history"
	contractFutureBatchTrade    = "future_batch_trade"
	contractFutureCancel        = "future_cancel"
	contractFutureOrderInfo     = "future_order_info"
	contractFutureMultOrderInfo = "future_orders_info"
	contractFutureUserInfo4fix  = "future_userinfo_4fix"
	contractFuturePosition4fix  = "future_position_4fix"
	contractFutureExplosive     = "future_explosive"
	contractFutureDevolve       = "future_devolve"

	// Spot requests
	// Unauthenticated
	spotPrice  = "ticker"
	spotDepth  = "depth"
	spotTrades = "trades"
	spotKline  = "kline"

	// Authenticated
	spotUserInfo       = "userinfo"
	spotTrade          = "trade"
	spotBatchTrade     = "batch_trade"
	spotCancelTrade    = "cancel_order"
	spotOrderInfo      = "order_info"
	spotMultiOrderInfo = "orders_info"
	spotWithdraw       = "withdraw"
	spotCancelWithdraw = "cancel_withdraw"
	spotWithdrawInfo   = "withdraw_info"
	spotAccountRecords = "account_records"

	// just your average return type from okex
	returnTypeOne = "map[string]interface {}"

	okexAuthRate   = 0
	okexUnauthRate = 0
)

var errMissValue = errors.New("warning - resp value is missing from exchange")

// OKEX is the overaching type across the OKEX methods
type OKEX struct {
	exchange.Base
	WebsocketConn *websocket.Conn
	mu            sync.Mutex

	// Spot and contract market error codes as per https://www.okex.com/rest_request.html
	ErrorCodes map[string]error

	// Stores for corresponding variable checks
	ContractTypes    []string
	CurrencyPairs    []string
	ContractPosition []string
	Types            []string
}

// SetDefaults method assignes the default values for Bittrex
func (o *OKEX) SetDefaults() {
	o.SetErrorDefaults()
	o.SetCheckVarDefaults()
	o.Name = "OKEX"
	o.Enabled = false
	o.Verbose = false
	o.Websocket = false
	o.RESTPollingDelay = 10
	o.RequestCurrencyPairFormat.Delimiter = "_"
	o.RequestCurrencyPairFormat.Uppercase = false
<<<<<<< HEAD
	// o.ConfigCurrencyPairFormat.Delimiter = "_"
	// o.ConfigCurrencyPairFormat.Uppercase = false
	// o.SupportsAutoPairUpdating = false
	// o.SupportsRESTTickerBatching = false
	o.Requester = request.New(o.Name, request.NewRateLimit(time.Second, okexAuthRate), request.NewRateLimit(time.Second, okexUnauthRate), common.NewHTTPClientWithTimeout(exchange.DefaultHTTPTimeout))
=======
	o.ConfigCurrencyPairFormat.Delimiter = "_"
	o.ConfigCurrencyPairFormat.Uppercase = false
	o.SupportsAutoPairUpdating = false
	o.SupportsRESTTickerBatching = false
	o.Requester = request.New(o.Name,
		request.NewRateLimit(time.Second, okexAuthRate),
		request.NewRateLimit(time.Second, okexUnauthRate),
		common.NewHTTPClientWithTimeout(exchange.DefaultHTTPTimeout))
	o.APIUrlDefault = apiURL
	o.APIUrl = o.APIUrlDefault
>>>>>>> fb4e2d14
}

// Setup method sets current configuration details if enabled
func (o *OKEX) Setup(exch config.ExchangeConfig) {
	if !exch.Enabled {
		o.SetEnabled(false)
	} else {
		o.Enabled = true
		o.BaseAsset = exch.BaseAsset
		o.QuoteAsset = exch.QuoteAsset
		o.AuthenticatedAPISupport = exch.AuthenticatedAPISupport
		o.SetAPIKeys(exch.APIKey, exch.APISecret, exch.ClientID, false)
		o.SetHTTPClientTimeout(exch.HTTPTimeout)
		o.SetHTTPClientUserAgent(exch.HTTPUserAgent)
		o.RESTPollingDelay = exch.RESTPollingDelay
		o.Verbose = exch.Verbose
		o.Websocket = exch.Websocket
		o.BaseCurrencies = common.SplitStrings(exch.BaseCurrencies, ",")
<<<<<<< HEAD
		// o.AvailablePairs = common.SplitStrings(exch.AvailablePairs, ",")
		// o.EnabledPairs = common.SplitStrings(exch.EnabledPairs, ",")
		// err := o.SetCurrencyPairFormat()
		// if err != nil {
		// 	log.Fatal(err)
		// }
		// err = o.SetAssetTypes()
		// if err != nil {
		// 	log.Fatal(err)
		// }
		// err = o.SetAutoPairDefaults()
		// if err != nil {
		// 	log.Fatal(err)
		// }
=======
		o.AvailablePairs = common.SplitStrings(exch.AvailablePairs, ",")
		o.EnabledPairs = common.SplitStrings(exch.EnabledPairs, ",")
		err := o.SetCurrencyPairFormat()
		if err != nil {
			log.Fatal(err)
		}
		err = o.SetAssetTypes()
		if err != nil {
			log.Fatal(err)
		}
		err = o.SetAutoPairDefaults()
		if err != nil {
			log.Fatal(err)
		}
		err = o.SetAPIURL(exch)
		if err != nil {
			log.Fatal(err)
		}
>>>>>>> fb4e2d14
	}
}

// GetContractPrice returns current contract prices
//
// symbol e.g. "btc_usd"
// contractType e.g. "this_week" "next_week" "quarter"
func (o *OKEX) GetContractPrice(symbol, contractType string) (ContractPrice, error) {
	resp := ContractPrice{}

	if err := o.CheckContractType(contractType); err != nil {
		return resp, err
	}
	if err := o.CheckSymbol(symbol); err != nil {
		return resp, err
	}

	values := url.Values{}
	values.Set("symbol", common.StringToLower(symbol))
	values.Set("contract_type", common.StringToLower(contractType))

	path := fmt.Sprintf("%s%s%s.do?%s", o.APIUrl, apiVersion, contractPrice, values.Encode())

	err := o.SendHTTPRequest(path, &resp)
	if err != nil {
		return resp, err
	}

	if !resp.Result {
		if resp.Error != nil {
			return resp, o.GetErrorCode(resp.Error)
		}
	}
	return resp, nil
}

// GetContractMarketDepth returns contract market depth
//
// symbol e.g. "btc_usd"
// contractType e.g. "this_week" "next_week" "quarter"
func (o *OKEX) GetContractMarketDepth(symbol, contractType string) (ActualContractDepth, error) {
	resp := ContractDepth{}
	fullDepth := ActualContractDepth{}

	if err := o.CheckContractType(contractType); err != nil {
		return fullDepth, err
	}
	if err := o.CheckSymbol(symbol); err != nil {
		return fullDepth, err
	}

	values := url.Values{}
	values.Set("symbol", common.StringToLower(symbol))
	values.Set("contract_type", common.StringToLower(contractType))

	path := fmt.Sprintf("%s%s%s.do?%s", o.APIUrl, apiVersion, contractFutureDepth, values.Encode())

	err := o.SendHTTPRequest(path, &resp)
	if err != nil {
		return fullDepth, err
	}

	if !resp.Result {
		if resp.Error != nil {
			return fullDepth, o.GetErrorCode(resp.Error)
		}
	}

	for _, ask := range resp.Asks {
		var askdepth struct {
			Price  float64
			Volume float64
		}
		for i, depth := range ask.([]interface{}) {
			if i == 0 {
				askdepth.Price = depth.(float64)
			}
			if i == 1 {
				askdepth.Volume = depth.(float64)
			}
		}
		fullDepth.Asks = append(fullDepth.Asks, askdepth)
	}

	for _, bid := range resp.Bids {
		var bidDepth struct {
			Price  float64
			Volume float64
		}
		for i, depth := range bid.([]interface{}) {
			if i == 0 {
				bidDepth.Price = depth.(float64)
			}
			if i == 1 {
				bidDepth.Volume = depth.(float64)
			}
		}
		fullDepth.Bids = append(fullDepth.Bids, bidDepth)
	}

	return fullDepth, nil
}

// GetContractTradeHistory returns trade history for the contract market
func (o *OKEX) GetContractTradeHistory(symbol, contractType string) ([]ActualContractTradeHistory, error) {
	actualTradeHistory := []ActualContractTradeHistory{}
	var resp interface{}

	if err := o.CheckContractType(contractType); err != nil {
		return actualTradeHistory, err
	}
	if err := o.CheckSymbol(symbol); err != nil {
		return actualTradeHistory, err
	}

	values := url.Values{}
	values.Set("symbol", common.StringToLower(symbol))
	values.Set("contract_type", common.StringToLower(contractType))

	path := fmt.Sprintf("%s%s%s.do?%s", o.APIUrl, apiVersion, contractTradeHistory, values.Encode())

	err := o.SendHTTPRequest(path, &resp)
	if err != nil {
		return actualTradeHistory, err
	}

	if reflect.TypeOf(resp).String() == returnTypeOne {
		errorMap := resp.(map[string]interface{})
		return actualTradeHistory, o.GetErrorCode(errorMap["error_code"].(float64))
	}

	for _, tradeHistory := range resp.([]interface{}) {
		quickHistory := ActualContractTradeHistory{}
		tradeHistoryM := tradeHistory.(map[string]interface{})
		quickHistory.Date = tradeHistoryM["date"].(float64)
		quickHistory.DateInMS = tradeHistoryM["date_ms"].(float64)
		quickHistory.Amount = tradeHistoryM["amount"].(float64)
		quickHistory.Price = tradeHistoryM["price"].(float64)
		quickHistory.Type = tradeHistoryM["type"].(string)
		quickHistory.TID = tradeHistoryM["tid"].(float64)
		actualTradeHistory = append(actualTradeHistory, quickHistory)
	}
	return actualTradeHistory, nil
}

// GetContractIndexPrice returns the current index price
//
// symbol e.g. btc_usd
func (o *OKEX) GetContractIndexPrice(symbol string) (float64, error) {
	if err := o.CheckSymbol(symbol); err != nil {
		return 0, err
	}

	values := url.Values{}
	values.Set("symbol", common.StringToLower(symbol))
	path := fmt.Sprintf("%s%s%s.do?%s", o.APIUrl, apiVersion, contractFutureIndex, values.Encode())
	var resp interface{}

	err := o.SendHTTPRequest(path, &resp)
	if err != nil {
		return 0, err
	}

	futureIndex := resp.(map[string]interface{})
	if i, ok := futureIndex["error_code"].(float64); ok {
		return 0, o.GetErrorCode(i)
	}

	if _, ok := futureIndex["future_index"].(float64); ok {
		return futureIndex["future_index"].(float64), nil
	}
	return 0, errMissValue
}

// GetContractExchangeRate returns the current exchange rate for the currency
// pair
// USD-CNY exchange rate used by OKEX, updated weekly
func (o *OKEX) GetContractExchangeRate() (float64, error) {
	path := fmt.Sprintf("%s%s%s.do?", o.APIUrl, apiVersion, contractExchangeRate)
	var resp interface{}

	if err := o.SendHTTPRequest(path, &resp); err != nil {
		return 0, err
	}

	exchangeRate := resp.(map[string]interface{})
	if i, ok := exchangeRate["error_code"].(float64); ok {
		return 0, o.GetErrorCode(i)
	}

	if _, ok := exchangeRate["rate"].(float64); ok {
		return exchangeRate["rate"].(float64), nil
	}
	return 0, errMissValue
}

// GetContractFutureEstimatedPrice returns futures estimated price
//
// symbol e.g btc_usd
func (o *OKEX) GetContractFutureEstimatedPrice(symbol string) (float64, error) {
	if err := o.CheckSymbol(symbol); err != nil {
		return 0, err
	}

	values := url.Values{}
	values.Set("symbol", symbol)
	path := fmt.Sprintf("%s%s%s.do?%s", o.APIUrl, apiVersion, contractFutureIndex, values.Encode())
	var resp interface{}

	if err := o.SendHTTPRequest(path, &resp); err != nil {
		return 0, err
	}

	futuresEstPrice := resp.(map[string]interface{})
	if i, ok := futuresEstPrice["error_code"].(float64); ok {
		return 0, o.GetErrorCode(i)
	}

	if _, ok := futuresEstPrice["future_index"].(float64); ok {
		return futuresEstPrice["future_index"].(float64), nil
	}
	return 0, errMissValue
}

// GetContractCandlestickData returns CandleStickData
//
// symbol e.g. btc_usd
// type e.g. 1min or 1 minute candlestick data
// contract_type e.g. this_week
// size: specify data size to be acquired
// since: timestamp(eg:1417536000000). data after the timestamp will be returned
func (o *OKEX) GetContractCandlestickData(symbol, typeInput, contractType string, size, since int) ([]CandleStickData, error) {
	var candleData []CandleStickData
	if err := o.CheckSymbol(symbol); err != nil {
		return candleData, err
	}
	if err := o.CheckContractType(contractType); err != nil {
		return candleData, err
	}
	if err := o.CheckType(typeInput); err != nil {
		return candleData, err
	}

	values := url.Values{}
	values.Set("symbol", symbol)
	values.Set("type", typeInput)
	values.Set("contract_type", contractType)
	values.Set("size", strconv.FormatInt(int64(size), 10))
	values.Set("since", strconv.FormatInt(int64(since), 10))

	path := fmt.Sprintf("%s%s%s.do?%s", o.APIUrl, apiVersion, contractCandleStick, values.Encode())
	var resp interface{}

	if err := o.SendHTTPRequest(path, &resp); err != nil {
		return candleData, err
	}

	if reflect.TypeOf(resp).String() == returnTypeOne {
		errorMap := resp.(map[string]interface{})
		return candleData, o.GetErrorCode(errorMap["error_code"].(float64))
	}

	for _, candleStickData := range resp.([]interface{}) {
		var quickCandle CandleStickData

		for i, datum := range candleStickData.([]interface{}) {
			switch i {
			case 0:
				quickCandle.Timestamp = datum.(float64)
			case 1:
				quickCandle.Open = datum.(float64)
			case 2:
				quickCandle.High = datum.(float64)
			case 3:
				quickCandle.Low = datum.(float64)
			case 4:
				quickCandle.Close = datum.(float64)
			case 5:
				quickCandle.Volume = datum.(float64)
			case 6:
				quickCandle.Amount = datum.(float64)
			default:
				return candleData, errors.New("incoming data out of range")
			}
		}
		candleData = append(candleData, quickCandle)
	}

	return candleData, nil
}

// GetContractHoldingsNumber returns current number of holdings
func (o *OKEX) GetContractHoldingsNumber(symbol, contractType string) (number float64, contract string, err error) {
	if err = o.CheckSymbol(symbol); err != nil {
		return number, contract, err
	}
	if err = o.CheckContractType(contractType); err != nil {
		return number, contract, err
	}

	values := url.Values{}
	values.Set("symbol", symbol)
	values.Set("contract_type", contractType)

	path := fmt.Sprintf("%s%s%s.do?%s", o.APIUrl, apiVersion, contractFutureHoldAmount, values.Encode())
	var resp interface{}

	if err = o.SendHTTPRequest(path, &resp); err != nil {
		return number, contract, err
	}

	if reflect.TypeOf(resp).String() == returnTypeOne {
		errorMap := resp.(map[string]interface{})
		return number, contract, o.GetErrorCode(errorMap["error_code"].(float64))
	}

	for _, holdings := range resp.([]interface{}) {
		if reflect.TypeOf(holdings).String() == returnTypeOne {
			holdingMap := holdings.(map[string]interface{})
			number = holdingMap["amount"].(float64)
			contract = holdingMap["contract_name"].(string)
		}
	}
	return
}

// GetContractlimit returns upper and lower price limit
func (o *OKEX) GetContractlimit(symbol, contractType string) (map[string]float64, error) {
	contractLimits := make(map[string]float64)
	if err := o.CheckSymbol(symbol); err != nil {
		return contractLimits, err
	}
	if err := o.CheckContractType(contractType); err != nil {
		return contractLimits, err
	}

	values := url.Values{}
	values.Set("symbol", symbol)
	values.Set("contract_type", contractType)

	path := fmt.Sprintf("%s%s%s.do?%s", o.APIUrl, apiVersion, contractFutureLimits, values.Encode())
	var resp interface{}

	if err := o.SendHTTPRequest(path, &resp); err != nil {
		return contractLimits, err
	}

	contractLimitMap := resp.(map[string]interface{})
	if i, ok := contractLimitMap["error_code"].(float64); ok {
		return contractLimits, o.GetErrorCode(i)
	}

	contractLimits["high"] = contractLimitMap["high"].(float64)
	contractLimits["usdCnyRate"] = contractLimitMap["usdCnyRate"].(float64)
	contractLimits["low"] = contractLimitMap["low"].(float64)
	return contractLimits, nil
}

// GetContractUserInfo returns OKEX Contract Account Info（Cross-Margin Mode）
func (o *OKEX) GetContractUserInfo() error {
	//Still figuring this one out Wrong API interface
	var resp interface{}
	path := fmt.Sprintf("%s%s%s.do", o.APIUrl, apiVersion, contractFutureUserInfo)

	if err := o.SendAuthenticatedHTTPRequest(path, url.Values{}, &resp); err != nil {
		return err
	}

	userInfoMap := resp.(map[string]interface{})
	if code, ok := userInfoMap["error_code"]; ok {
		return o.GetErrorCode(code)
	}
	return nil
}

// GetContractPosition returns User Contract Positions （Cross-Margin Mode）
func (o *OKEX) GetContractPosition(symbol, contractType string) error {
	//Still figuring out errors :( as above
	var resp interface{}

	if err := o.CheckSymbol(symbol); err != nil {
		return err
	}
	if err := o.CheckContractType(contractType); err != nil {
		return err
	}

	values := url.Values{}
	values.Set("symbol", symbol)
	values.Set("contract_type", contractType)

	path := fmt.Sprintf("%s%s%s.do", o.APIUrl, apiVersion, "future_position")

	if err := o.SendAuthenticatedHTTPRequest(path, values, &resp); err != nil {
		return err
	}

	userInfoMap := resp.(map[string]interface{})
	if code, ok := userInfoMap["error_code"]; ok {
		return o.GetErrorCode(code)
	}
	return nil
}

// PlaceContractOrders places orders
func (o *OKEX) PlaceContractOrders(symbol, contractType, position string, leverageRate int, price, amount float64, matchPrice bool) (float64, error) {
	var resp interface{}

	if err := o.CheckSymbol(symbol); err != nil {
		return 0, err
	}
	if err := o.CheckContractType(contractType); err != nil {
		return 0, err
	}
	if err := o.CheckContractPosition(position); err != nil {
		return 0, err
	}

	values := url.Values{}
	values.Set("symbol", symbol)
	values.Set("contract_type", contractType)
	values.Set("price", strconv.FormatFloat(price, 'f', -1, 64))
	values.Set("amount", strconv.FormatFloat(amount, 'f', -1, 64))
	values.Set("type", position)
	if matchPrice {
		values.Set("match_price", "1")
	} else {
		values.Set("match_price", "0")
	}

	if leverageRate != 10 && leverageRate != 20 {
		return 0, errors.New("leverage rate can only be 10 or 20")
	}
	values.Set("lever_rate", strconv.FormatInt(int64(leverageRate), 10))

	path := fmt.Sprintf("%s%s%s.do", o.APIUrl, apiVersion, "future_trade")

	if err := o.SendAuthenticatedHTTPRequest(path, values, &resp); err != nil {
		return 0, err
	}

	contractMap := resp.(map[string]interface{})
	if code, ok := contractMap["error_code"]; ok {
		return 0, o.GetErrorCode(code)
	}
	return contractMap["order_id"].(float64), nil
}

// GetContractFuturesTradeHistory returns OKEX Contract Trade History (Not for Personal)
func (o *OKEX) GetContractFuturesTradeHistory(symbol, date string, since int) error {
	var resp interface{}

	if err := o.CheckSymbol(symbol); err != nil {
		return err
	}

	values := url.Values{}
	values.Set("symbol", symbol)
	values.Set("date", date)
	values.Set("since", strconv.FormatInt(int64(since), 10))

	path := fmt.Sprintf("%s%s%s.do", o.APIUrl, apiVersion, "future_trades_history")

	if err := o.SendAuthenticatedHTTPRequest(path, values, &resp); err != nil {
		return err
	}

	respMap := resp.(map[string]interface{})
	if code, ok := respMap["error_code"]; ok {
		return o.GetErrorCode(code)
	}
	return nil
}

<<<<<<< HEAD
// GetUserInfo 获取用户信息
func (o *OKEX) GetUserInfo() (SpotUserInfo, error) {

	strRequestURL := fmt.Sprintf("%s%s%s.do", apiURL, apiVersion, spotUserInfo)
=======
// GetUserInfo returns the user info
func (o *OKEX) GetUserInfo() (SpotUserInfo, error) {

	strRequestURL := fmt.Sprintf("%s%s%s.do", o.APIUrl, apiVersion, spotUserInfo)
>>>>>>> fb4e2d14

	var res SpotUserInfo
	err := o.SendAuthenticatedHTTPRequest(strRequestURL, url.Values{}, &res)
	if err != nil {
		return res, err
	}
<<<<<<< HEAD
	// fmt.Println(res)
	return res, nil
}

// SpotNewOrder 下单交易
=======
	return res, nil
}

// SpotNewOrder creates a new spot order
>>>>>>> fb4e2d14
func (o *OKEX) SpotNewOrder(arg SpotNewOrderRequestParams) (int64, error) {
	type response struct {
		Result  bool  `json:"result"`
		OrderID int64 `json:"order_id"`
	}

	var res response
<<<<<<< HEAD
	strRequestURL := fmt.Sprintf("%s%s%s.do", apiURL, apiVersion, spotTrade)
=======
	strRequestURL := fmt.Sprintf("%s%s%s.do", o.APIUrl, apiVersion, spotTrade)
>>>>>>> fb4e2d14

	params := url.Values{}
	params.Set("symbol", arg.Symbol)
	params.Set("type", string(arg.Type))
	params.Set("price", strconv.FormatFloat(arg.Price, 'f', -1, 64))
	params.Set("amount", strconv.FormatFloat(arg.Amount, 'f', -1, 64))

	err := o.SendAuthenticatedHTTPRequest(strRequestURL, params, &res)
	if err != nil {
		return res.OrderID, err
	}

	return res.OrderID, nil
}

<<<<<<< HEAD
// SpotCancelOrder 取消交易
// @symbol 币对如ltc_btc
// @orderID 订单ID
// @return 订单ID(用于单笔订单)
=======
// SpotCancelOrder cancels a spot order
// symbol such as ltc_btc
// orderID orderID
// returns orderID or an error
>>>>>>> fb4e2d14
func (o *OKEX) SpotCancelOrder(symbol string, argOrderID int64) (int64, error) {
	type response struct {
		Result    bool   `json:"result"`
		OrderID   string `json:"order_id"`
		ErrorCode int    `json:"error_code"`
	}

	var res response
<<<<<<< HEAD
	strRequestURL := fmt.Sprintf("%s%s%s.do", apiURL, apiVersion, spotCancelTrade)
=======
	strRequestURL := fmt.Sprintf("%s%s%s.do", o.APIUrl, apiVersion, spotCancelTrade)
>>>>>>> fb4e2d14

	params := url.Values{}
	params.Set("symbol", symbol)
	params.Set("order_id", strconv.FormatInt(argOrderID, 10))

	err := o.SendAuthenticatedHTTPRequest(strRequestURL, params, &res)
	var returnOrderID int64
	if err != nil && res.ErrorCode != 0 {
		return returnOrderID, err
	}
	if res.ErrorCode != 0 {
		return returnOrderID, fmt.Errorf("ErrCode:%d ErrMsg:%s", res.ErrorCode, o.ErrorCodes[strconv.Itoa(res.ErrorCode)])
	}

	returnOrderID, _ = common.Int64FromString(res.OrderID)
	return returnOrderID, nil
}

// GetLatestSpotPrice returns latest spot price of symbol
//
// symbol: string of currency pair
<<<<<<< HEAD
// 获取最新价格
=======
>>>>>>> fb4e2d14
func (o *OKEX) GetLatestSpotPrice(symbol string) (float64, error) {
	spotPrice, err := o.GetSpotTicker(symbol)

	if err != nil {
		return 0, err
	}

	return spotPrice.Ticker.Last, nil
}

// GetSpotTicker returns Price Ticker
func (o *OKEX) GetSpotTicker(symbol string) (SpotPrice, error) {
	var resp SpotPrice

	values := url.Values{}
	values.Set("symbol", symbol)
	path := fmt.Sprintf("%s%s%s.do?%s", o.APIUrl, apiVersion, "ticker", values.Encode())

	err := o.SendHTTPRequest(path, &resp)
	if err != nil {
		return resp, err
	}

	if resp.Error != nil {
		return resp, o.GetErrorCode(resp.Error.(float64))
	}
	return resp, nil
}

//GetSpotMarketDepth returns Market Depth
func (o *OKEX) GetSpotMarketDepth(asd ActualSpotDepthRequestParams) (ActualSpotDepth, error) {
	resp := SpotDepth{}
	fullDepth := ActualSpotDepth{}

	values := url.Values{}
	values.Set("symbol", asd.Symbol)
<<<<<<< HEAD
	values.Set("size", fmt.Sprintf("%s", asd.Size))
=======
	values.Set("size", fmt.Sprintf("%d", asd.Size))
>>>>>>> fb4e2d14

	path := fmt.Sprintf("%s%s%s.do?%s", o.APIUrl, apiVersion, "depth", values.Encode())

	err := o.SendHTTPRequest(path, &resp)
	if err != nil {
		return fullDepth, err
	}

	if !resp.Result {
		if resp.Error != nil {
			return fullDepth, o.GetErrorCode(resp.Error)
		}
	}

	for _, ask := range resp.Asks {
		var askdepth struct {
			Price  float64
			Volume float64
		}
		for i, depth := range ask.([]interface{}) {
			if i == 0 {
				askdepth.Price = depth.(float64)
			}
			if i == 1 {
				askdepth.Volume = depth.(float64)
			}
		}
		fullDepth.Asks = append(fullDepth.Asks, askdepth)
	}

	for _, bid := range resp.Bids {
		var bidDepth struct {
			Price  float64
			Volume float64
		}
		for i, depth := range bid.([]interface{}) {
			if i == 0 {
				bidDepth.Price = depth.(float64)
			}
			if i == 1 {
				bidDepth.Volume = depth.(float64)
			}
		}
		fullDepth.Bids = append(fullDepth.Bids, bidDepth)
	}

	return fullDepth, nil
}

// GetSpotRecentTrades returns recent trades
func (o *OKEX) GetSpotRecentTrades(ast ActualSpotTradeHistoryRequestParams) ([]ActualSpotTradeHistory, error) {
	actualTradeHistory := []ActualSpotTradeHistory{}
	var resp interface{}

	values := url.Values{}
	values.Set("symbol", ast.Symbol)
<<<<<<< HEAD
	values.Set("since", fmt.Sprintf("%s", ast.Since))
=======
	values.Set("since", fmt.Sprintf("%d", ast.Since))
>>>>>>> fb4e2d14

	path := fmt.Sprintf("%s%s%s.do?%s", o.APIUrl, apiVersion, "trades", values.Encode())

	err := o.SendHTTPRequest(path, &resp)
	if err != nil {
		return actualTradeHistory, err
	}

	if reflect.TypeOf(resp).String() == returnTypeOne {
		errorMap := resp.(map[string]interface{})
		return actualTradeHistory, o.GetErrorCode(errorMap["error_code"].(float64))
	}

	for _, tradeHistory := range resp.([]interface{}) {
		quickHistory := ActualSpotTradeHistory{}
		tradeHistoryM := tradeHistory.(map[string]interface{})
		quickHistory.Date = tradeHistoryM["date"].(float64)
		quickHistory.DateInMS = tradeHistoryM["date_ms"].(float64)
		quickHistory.Amount = tradeHistoryM["amount"].(float64)
		quickHistory.Price = tradeHistoryM["price"].(float64)
		quickHistory.Type = tradeHistoryM["type"].(string)
		quickHistory.TID = tradeHistoryM["tid"].(float64)
		actualTradeHistory = append(actualTradeHistory, quickHistory)
	}
	return actualTradeHistory, nil
}

// GetSpotKline returns candlestick data
<<<<<<< HEAD
//
=======
>>>>>>> fb4e2d14
func (o *OKEX) GetSpotKline(arg KlinesRequestParams) ([]CandleStickData, error) {
	var candleData []CandleStickData

	values := url.Values{}
	values.Set("symbol", arg.Symbol)
	values.Set("type", string(arg.Type))
	if arg.Size != 0 {
		values.Set("size", strconv.FormatInt(int64(arg.Size), 10))
	}
	if arg.Since != 0 {
		values.Set("since", strconv.FormatInt(int64(arg.Since), 10))
	}

<<<<<<< HEAD
	path := fmt.Sprintf("%s%s%s.do?%s", apiURL, apiVersion, spotKline, values.Encode())
=======
	path := fmt.Sprintf("%s%s%s.do?%s", o.APIUrl, apiVersion, spotKline, values.Encode())
>>>>>>> fb4e2d14
	var resp interface{}

	if err := o.SendHTTPRequest(path, &resp); err != nil {
		return candleData, err
	}

	if reflect.TypeOf(resp).String() == returnTypeOne {
		errorMap := resp.(map[string]interface{})
		return candleData, o.GetErrorCode(errorMap["error_code"].(float64))
	}

	for _, candleStickData := range resp.([]interface{}) {
		var quickCandle CandleStickData

		for i, datum := range candleStickData.([]interface{}) {
			switch i {
			case 0:
				quickCandle.Timestamp = datum.(float64)
			case 1:
				quickCandle.Open, _ = strconv.ParseFloat(datum.(string), 64)
			case 2:
				quickCandle.High, _ = strconv.ParseFloat(datum.(string), 64)
			case 3:
				quickCandle.Low, _ = strconv.ParseFloat(datum.(string), 64)
			case 4:
				quickCandle.Close, _ = strconv.ParseFloat(datum.(string), 64)
			case 5:
				quickCandle.Volume, _ = strconv.ParseFloat(datum.(string), 64)
			case 6:
				quickCandle.Amount, _ = strconv.ParseFloat(datum.(string), 64)
			default:
				return candleData, errors.New("incoming data out of range")
			}
		}
		candleData = append(candleData, quickCandle)
	}

	return candleData, nil
}

// GetErrorCode finds the associated error code and returns its corresponding
// string
func (o *OKEX) GetErrorCode(code interface{}) error {
	var assertedCode string

	switch reflect.TypeOf(code).String() {
	case "float64":
		assertedCode = strconv.FormatFloat(code.(float64), 'f', -1, 64)
	case "string":
		assertedCode = code.(string)
	default:
		return errors.New("unusual type returned")
	}

	if i, ok := o.ErrorCodes[assertedCode]; ok {
		return i
	}
	return errors.New("unable to find SPOT error code")
}

// SendHTTPRequest sends an unauthenticated HTTP request
func (o *OKEX) SendHTTPRequest(path string, result interface{}) error {
	return o.SendPayload("GET", path, nil, nil, result, false, o.Verbose)
}

// SendAuthenticatedHTTPRequest sends an authenticated http request to a desired
// path
func (o *OKEX) SendAuthenticatedHTTPRequest(method string, values url.Values, result interface{}) (err error) {
	if !o.AuthenticatedAPISupport {
		return fmt.Errorf(exchange.WarningAuthenticatedRequestWithoutCredentialsSet, o.Name)
	}

	values.Set("api_key", o.APIKey)
	hasher := common.GetMD5([]byte(values.Encode() + "&secret_key=" + o.APISecret))
	values.Set("sign", strings.ToUpper(common.HexEncodeToString(hasher)))

	encoded := values.Encode()
	path := o.APIUrl + method

	if o.Verbose {
		log.Printf("Sending POST request to %s with params %s\n", path, encoded)
	}

	headers := make(map[string]string)
	headers["Content-Type"] = "application/x-www-form-urlencoded"

	return o.SendPayload("POST", path, headers, strings.NewReader(encoded), result, true, o.Verbose)
}

// SetErrorDefaults sets the full error default list
func (o *OKEX) SetErrorDefaults() {
	o.ErrorCodes = map[string]error{
		//Spot Errors
		"10000": errors.New("Required field, can not be null"),
		"10001": errors.New("Request frequency too high to exceed the limit allowed"),
		"10002": errors.New("System error"),
		"10004": errors.New("Request failed"),
		"10005": errors.New("'SecretKey' does not exist"),
		"10006": errors.New("'Api_key' does not exist"),
		"10007": errors.New("Signature does not match"),
		"10008": errors.New("Illegal parameter"),
		"10009": errors.New("Order does not exist"),
		"10010": errors.New("Insufficient funds"),
		"10011": errors.New("Amount too low"),
		"10012": errors.New("Only btc_usd ltc_usd supported"),
		"10013": errors.New("Only support https request"),
		"10014": errors.New("Order price must be between 0 and 1,000,000"),
		"10015": errors.New("Order price differs from current market price too much"),
		"10016": errors.New("Insufficient coins balance"),
		"10017": errors.New("API authorization error"),
		"10018": errors.New("borrow amount less than lower limit [usd:100,btc:0.1,ltc:1]"),
		"10019": errors.New("loan agreement not checked"),
		"10020": errors.New("rate cannot exceed 1%"),
		"10021": errors.New("rate cannot less than 0.01%"),
		"10023": errors.New("fail to get latest ticker"),
		"10024": errors.New("balance not sufficient"),
		"10025": errors.New("quota is full, cannot borrow temporarily"),
		"10026": errors.New("Loan (including reserved loan) and margin cannot be withdrawn"),
		"10027": errors.New("Cannot withdraw within 24 hrs of authentication information modification"),
		"10028": errors.New("Withdrawal amount exceeds daily limit"),
		"10029": errors.New("Account has unpaid loan, please cancel/pay off the loan before withdraw"),
		"10031": errors.New("Deposits can only be withdrawn after 6 confirmations"),
		"10032": errors.New("Please enabled phone/google authenticator"),
		"10033": errors.New("Fee higher than maximum network transaction fee"),
		"10034": errors.New("Fee lower than minimum network transaction fee"),
		"10035": errors.New("Insufficient BTC/LTC"),
		"10036": errors.New("Withdrawal amount too low"),
		"10037": errors.New("Trade password not set"),
		"10040": errors.New("Withdrawal cancellation fails"),
		"10041": errors.New("Withdrawal address not exsit or approved"),
		"10042": errors.New("Admin password error"),
		"10043": errors.New("Account equity error, withdrawal failure"),
		"10044": errors.New("fail to cancel borrowing order"),
		"10047": errors.New("this function is disabled for sub-account"),
		"10048": errors.New("withdrawal information does not exist"),
		"10049": errors.New("User can not have more than 50 unfilled small orders (amount<0.15BTC)"),
		"10050": errors.New("can't cancel more than once"),
		"10051": errors.New("order completed transaction"),
		"10052": errors.New("not allowed to withdraw"),
		"10064": errors.New("after a USD deposit, that portion of assets will not be withdrawable for the next 48 hours"),
		"10100": errors.New("User account frozen"),
		"10101": errors.New("order type is wrong"),
		"10102": errors.New("incorrect ID"),
		"10103": errors.New("the private otc order's key incorrect"),
		"10216": errors.New("Non-available API"),
		"1002":  errors.New("The transaction amount exceed the balance"),
		"1003":  errors.New("The transaction amount is less than the minimum requirement"),
		"1004":  errors.New("The transaction amount is less than 0"),
		"1007":  errors.New("No trading market information"),
		"1008":  errors.New("No latest market information"),
		"1009":  errors.New("No order"),
		"1010":  errors.New("Different user of the cancelled order and the original order"),
		"1011":  errors.New("No documented user"),
		"1013":  errors.New("No order type"),
		"1014":  errors.New("No login"),
		"1015":  errors.New("No market depth information"),
		"1017":  errors.New("Date error"),
		"1018":  errors.New("Order failed"),
		"1019":  errors.New("Undo order failed"),
		"1024":  errors.New("Currency does not exist"),
		"1025":  errors.New("No chart type"),
		"1026":  errors.New("No base currency quantity"),
		"1027":  errors.New("Incorrect parameter may exceeded limits"),
		"1028":  errors.New("Reserved decimal failed"),
		"1029":  errors.New("Preparing"),
		"1030":  errors.New("Account has margin and futures, transactions can not be processed"),
		"1031":  errors.New("Insufficient Transferring Balance"),
		"1032":  errors.New("Transferring Not Allowed"),
		"1035":  errors.New("Password incorrect"),
		"1036":  errors.New("Google Verification code Invalid"),
		"1037":  errors.New("Google Verification code incorrect"),
		"1038":  errors.New("Google Verification replicated"),
		"1039":  errors.New("Message Verification Input exceed the limit"),
		"1040":  errors.New("Message Verification invalid"),
		"1041":  errors.New("Message Verification incorrect"),
		"1042":  errors.New("Wrong Google Verification Input exceed the limit"),
		"1043":  errors.New("Login password cannot be same as the trading password"),
		"1044":  errors.New("Old password incorrect"),
		"1045":  errors.New("2nd Verification Needed"),
		"1046":  errors.New("Please input old password"),
		"1048":  errors.New("Account Blocked"),
		"1201":  errors.New("Account Deleted at 00: 00"),
		"1202":  errors.New("Account Not Exist"),
		"1203":  errors.New("Insufficient Balance"),
		"1204":  errors.New("Invalid currency"),
		"1205":  errors.New("Invalid Account"),
		"1206":  errors.New("Cash Withdrawal Blocked"),
		"1207":  errors.New("Transfer Not Support"),
		"1208":  errors.New("No designated account"),
		"1209":  errors.New("Invalid api"),
		"1216":  errors.New("Market order temporarily suspended. Please send limit order"),
		"1217":  errors.New("Order was sent at ±5% of the current market price. Please resend"),
		"1218":  errors.New("Place order failed. Please try again later"),
		// Errors for both
		"HTTP ERROR CODE 403": errors.New("Too many requests, IP is shielded"),
		"Request Timed Out":   errors.New("Too many requests, IP is shielded"),
		// contract errors
		"405":   errors.New("method not allowed"),
		"20001": errors.New("User does not exist"),
		"20002": errors.New("Account frozen"),
		"20003": errors.New("Account frozen due to liquidation"),
		"20004": errors.New("Contract account frozen"),
		"20005": errors.New("User contract account does not exist"),
		"20006": errors.New("Required field missing"),
		"20007": errors.New("Illegal parameter"),
		"20008": errors.New("Contract account balance is too low"),
		"20009": errors.New("Contract status error"),
		"20010": errors.New("Risk rate ratio does not exist"),
		"20011": errors.New("Risk rate lower than 90%/80% before opening BTC position with 10x/20x leverage. or risk rate lower than 80%/60% before opening LTC position with 10x/20x leverage"),
		"20012": errors.New("Risk rate lower than 90%/80% after opening BTC position with 10x/20x leverage. or risk rate lower than 80%/60% after opening LTC position with 10x/20x leverage"),
		"20013": errors.New("Temporally no counter party price"),
		"20014": errors.New("System error"),
		"20015": errors.New("Order does not exist"),
		"20016": errors.New("Close amount bigger than your open positions"),
		"20017": errors.New("Not authorized/illegal operation"),
		"20018": errors.New("Order price cannot be more than 103% or less than 97% of the previous minute price"),
		"20019": errors.New("IP restricted from accessing the resource"),
		"20020": errors.New("secretKey does not exist"),
		"20021": errors.New("Index information does not exist"),
		"20022": errors.New("Wrong API interface (Cross margin mode shall call cross margin API, fixed margin mode shall call fixed margin API)"),
		"20023": errors.New("Account in fixed-margin mode"),
		"20024": errors.New("Signature does not match"),
		"20025": errors.New("Leverage rate error"),
		"20026": errors.New("API Permission Error"),
		"20027": errors.New("no transaction record"),
		"20028": errors.New("no such contract"),
		"20029": errors.New("Amount is large than available funds"),
		"20030": errors.New("Account still has debts"),
		"20038": errors.New("Due to regulation, this function is not available in the country/region your currently reside in"),
		"20049": errors.New("Request frequency too high"),
	}
}

// SetCheckVarDefaults sets main variables that will be used in requests because
// api does not return an error if there are misspellings in strings. So better
// to check on this, this end.
func (o *OKEX) SetCheckVarDefaults() {
	o.ContractTypes = []string{"this_week", "next_week", "quarter"}
	o.CurrencyPairs = []string{"btc_usd", "ltc_usd", "eth_usd", "etc_usd", "bch_usd"}
	o.Types = []string{"1min", "3min", "5min", "15min", "30min", "1day", "3day",
		"1week", "1hour", "2hour", "4hour", "6hour", "12hour"}
	o.ContractPosition = []string{"1", "2", "3", "4"}
}

// CheckContractPosition checks to see if the string is a valid position for okex
func (o *OKEX) CheckContractPosition(position string) error {
	if !common.StringDataCompare(o.ContractPosition, position) {
		return errors.New("invalid position string - e.g. 1 = open long position, 2 = open short position, 3 = liquidate long position, 4 = liquidate short position")
	}
	return nil
}

// CheckSymbol checks to see if the string is a valid symbol for okex
func (o *OKEX) CheckSymbol(symbol string) error {
	if !common.StringDataCompare(o.CurrencyPairs, symbol) {
		return errors.New("invalid symbol string")
	}
	return nil
}

// CheckContractType checks to see if the string is a correct asset
func (o *OKEX) CheckContractType(contractType string) error {
	if !common.StringDataCompare(o.ContractTypes, contractType) {
		return errors.New("invalid contract type string")
	}
	return nil
}

// CheckType checks to see if the string is a correct type
func (o *OKEX) CheckType(typeInput string) error {
	if !common.StringDataCompare(o.Types, typeInput) {
		return errors.New("invalid type string")
	}
	return nil
}<|MERGE_RESOLUTION|>--- conflicted
+++ resolved
@@ -11,18 +11,11 @@
 	"sync"
 	"time"
 
-<<<<<<< HEAD
+	"github.com/gorilla/websocket"
 	"github.com/idoall/gocryptotrader/common"
 	"github.com/idoall/gocryptotrader/config"
 	exchange "github.com/idoall/gocryptotrader/exchanges"
 	"github.com/idoall/gocryptotrader/exchanges/request"
-=======
-	"github.com/gorilla/websocket"
-	"github.com/thrasher-/gocryptotrader/common"
-	"github.com/thrasher-/gocryptotrader/config"
-	exchange "github.com/thrasher-/gocryptotrader/exchanges"
-	"github.com/thrasher-/gocryptotrader/exchanges/request"
->>>>>>> fb4e2d14
 )
 
 const (
@@ -111,24 +104,11 @@
 	o.RESTPollingDelay = 10
 	o.RequestCurrencyPairFormat.Delimiter = "_"
 	o.RequestCurrencyPairFormat.Uppercase = false
-<<<<<<< HEAD
 	// o.ConfigCurrencyPairFormat.Delimiter = "_"
 	// o.ConfigCurrencyPairFormat.Uppercase = false
 	// o.SupportsAutoPairUpdating = false
 	// o.SupportsRESTTickerBatching = false
 	o.Requester = request.New(o.Name, request.NewRateLimit(time.Second, okexAuthRate), request.NewRateLimit(time.Second, okexUnauthRate), common.NewHTTPClientWithTimeout(exchange.DefaultHTTPTimeout))
-=======
-	o.ConfigCurrencyPairFormat.Delimiter = "_"
-	o.ConfigCurrencyPairFormat.Uppercase = false
-	o.SupportsAutoPairUpdating = false
-	o.SupportsRESTTickerBatching = false
-	o.Requester = request.New(o.Name,
-		request.NewRateLimit(time.Second, okexAuthRate),
-		request.NewRateLimit(time.Second, okexUnauthRate),
-		common.NewHTTPClientWithTimeout(exchange.DefaultHTTPTimeout))
-	o.APIUrlDefault = apiURL
-	o.APIUrl = o.APIUrlDefault
->>>>>>> fb4e2d14
 }
 
 // Setup method sets current configuration details if enabled
@@ -147,7 +127,6 @@
 		o.Verbose = exch.Verbose
 		o.Websocket = exch.Websocket
 		o.BaseCurrencies = common.SplitStrings(exch.BaseCurrencies, ",")
-<<<<<<< HEAD
 		// o.AvailablePairs = common.SplitStrings(exch.AvailablePairs, ",")
 		// o.EnabledPairs = common.SplitStrings(exch.EnabledPairs, ",")
 		// err := o.SetCurrencyPairFormat()
@@ -162,26 +141,6 @@
 		// if err != nil {
 		// 	log.Fatal(err)
 		// }
-=======
-		o.AvailablePairs = common.SplitStrings(exch.AvailablePairs, ",")
-		o.EnabledPairs = common.SplitStrings(exch.EnabledPairs, ",")
-		err := o.SetCurrencyPairFormat()
-		if err != nil {
-			log.Fatal(err)
-		}
-		err = o.SetAssetTypes()
-		if err != nil {
-			log.Fatal(err)
-		}
-		err = o.SetAutoPairDefaults()
-		if err != nil {
-			log.Fatal(err)
-		}
-		err = o.SetAPIURL(exch)
-		if err != nil {
-			log.Fatal(err)
-		}
->>>>>>> fb4e2d14
 	}
 }
 
@@ -656,35 +615,20 @@
 	return nil
 }
 
-<<<<<<< HEAD
-// GetUserInfo 获取用户信息
-func (o *OKEX) GetUserInfo() (SpotUserInfo, error) {
-
-	strRequestURL := fmt.Sprintf("%s%s%s.do", apiURL, apiVersion, spotUserInfo)
-=======
 // GetUserInfo returns the user info
 func (o *OKEX) GetUserInfo() (SpotUserInfo, error) {
 
 	strRequestURL := fmt.Sprintf("%s%s%s.do", o.APIUrl, apiVersion, spotUserInfo)
->>>>>>> fb4e2d14
 
 	var res SpotUserInfo
 	err := o.SendAuthenticatedHTTPRequest(strRequestURL, url.Values{}, &res)
 	if err != nil {
 		return res, err
 	}
-<<<<<<< HEAD
-	// fmt.Println(res)
 	return res, nil
 }
 
-// SpotNewOrder 下单交易
-=======
-	return res, nil
-}
-
 // SpotNewOrder creates a new spot order
->>>>>>> fb4e2d14
 func (o *OKEX) SpotNewOrder(arg SpotNewOrderRequestParams) (int64, error) {
 	type response struct {
 		Result  bool  `json:"result"`
@@ -692,11 +636,7 @@
 	}
 
 	var res response
-<<<<<<< HEAD
-	strRequestURL := fmt.Sprintf("%s%s%s.do", apiURL, apiVersion, spotTrade)
-=======
 	strRequestURL := fmt.Sprintf("%s%s%s.do", o.APIUrl, apiVersion, spotTrade)
->>>>>>> fb4e2d14
 
 	params := url.Values{}
 	params.Set("symbol", arg.Symbol)
@@ -712,17 +652,10 @@
 	return res.OrderID, nil
 }
 
-<<<<<<< HEAD
 // SpotCancelOrder 取消交易
 // @symbol 币对如ltc_btc
 // @orderID 订单ID
 // @return 订单ID(用于单笔订单)
-=======
-// SpotCancelOrder cancels a spot order
-// symbol such as ltc_btc
-// orderID orderID
-// returns orderID or an error
->>>>>>> fb4e2d14
 func (o *OKEX) SpotCancelOrder(symbol string, argOrderID int64) (int64, error) {
 	type response struct {
 		Result    bool   `json:"result"`
@@ -731,11 +664,7 @@
 	}
 
 	var res response
-<<<<<<< HEAD
-	strRequestURL := fmt.Sprintf("%s%s%s.do", apiURL, apiVersion, spotCancelTrade)
-=======
 	strRequestURL := fmt.Sprintf("%s%s%s.do", o.APIUrl, apiVersion, spotCancelTrade)
->>>>>>> fb4e2d14
 
 	params := url.Values{}
 	params.Set("symbol", symbol)
@@ -757,10 +686,7 @@
 // GetLatestSpotPrice returns latest spot price of symbol
 //
 // symbol: string of currency pair
-<<<<<<< HEAD
 // 获取最新价格
-=======
->>>>>>> fb4e2d14
 func (o *OKEX) GetLatestSpotPrice(symbol string) (float64, error) {
 	spotPrice, err := o.GetSpotTicker(symbol)
 
@@ -797,11 +723,7 @@
 
 	values := url.Values{}
 	values.Set("symbol", asd.Symbol)
-<<<<<<< HEAD
-	values.Set("size", fmt.Sprintf("%s", asd.Size))
-=======
 	values.Set("size", fmt.Sprintf("%d", asd.Size))
->>>>>>> fb4e2d14
 
 	path := fmt.Sprintf("%s%s%s.do?%s", o.APIUrl, apiVersion, "depth", values.Encode())
 
@@ -858,11 +780,7 @@
 
 	values := url.Values{}
 	values.Set("symbol", ast.Symbol)
-<<<<<<< HEAD
-	values.Set("since", fmt.Sprintf("%s", ast.Since))
-=======
 	values.Set("since", fmt.Sprintf("%d", ast.Since))
->>>>>>> fb4e2d14
 
 	path := fmt.Sprintf("%s%s%s.do?%s", o.APIUrl, apiVersion, "trades", values.Encode())
 
@@ -891,10 +809,6 @@
 }
 
 // GetSpotKline returns candlestick data
-<<<<<<< HEAD
-//
-=======
->>>>>>> fb4e2d14
 func (o *OKEX) GetSpotKline(arg KlinesRequestParams) ([]CandleStickData, error) {
 	var candleData []CandleStickData
 
@@ -908,11 +822,7 @@
 		values.Set("since", strconv.FormatInt(int64(arg.Since), 10))
 	}
 
-<<<<<<< HEAD
-	path := fmt.Sprintf("%s%s%s.do?%s", apiURL, apiVersion, spotKline, values.Encode())
-=======
 	path := fmt.Sprintf("%s%s%s.do?%s", o.APIUrl, apiVersion, spotKline, values.Encode())
->>>>>>> fb4e2d14
 	var resp interface{}
 
 	if err := o.SendHTTPRequest(path, &resp); err != nil {
