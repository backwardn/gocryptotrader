--- conflicted
+++ resolved
@@ -466,19 +466,10 @@
 	Message string `json:"message"`
 }
 
-<<<<<<< HEAD
-//----------------account_infos
-
-//-----------------
 // TimeInterval represents interval enum.
 type TimeInterval string
 
-=======
-// TimeInterval represents interval enum.
-type TimeInterval string
-
 // TimeInvterval vars
->>>>>>> fb4e2d14
 var (
 	TimeIntervalMinute         = TimeInterval("1m")
 	TimeIntervalFiveMinutes    = TimeInterval("5m")
