--- conflicted
+++ resolved
@@ -13,14 +13,7 @@
 	"github.com/thrasher-corp/gocryptotrader/common/crypto"
 	"github.com/thrasher-corp/gocryptotrader/currency"
 	exchange "github.com/thrasher-corp/gocryptotrader/exchanges"
-<<<<<<< HEAD
-	"github.com/thrasher-corp/gocryptotrader/exchanges/wshandler"
-=======
-	"github.com/thrasher-corp/gocryptotrader/exchanges/request"
-	"github.com/thrasher-corp/gocryptotrader/exchanges/ticker"
 	"github.com/thrasher-corp/gocryptotrader/exchanges/websocket/wshandler"
-	log "github.com/thrasher-corp/gocryptotrader/logger"
->>>>>>> 4f982dcd
 )
 
 const (
@@ -55,116 +48,6 @@
 	exchange.Base
 }
 
-<<<<<<< HEAD
-=======
-// SetDefaults sets default values for the exchange
-func (g *Gateio) SetDefaults() {
-	g.Name = "GateIO"
-	g.Enabled = false
-	g.Verbose = false
-	g.RESTPollingDelay = 10
-	g.APIWithdrawPermissions = exchange.AutoWithdrawCrypto |
-		exchange.NoFiatWithdrawals
-	g.RequestCurrencyPairFormat.Delimiter = "_"
-	g.RequestCurrencyPairFormat.Uppercase = false
-	g.ConfigCurrencyPairFormat.Delimiter = "_"
-	g.ConfigCurrencyPairFormat.Uppercase = true
-	g.AssetTypes = []string{ticker.Spot}
-	g.SupportsAutoPairUpdating = true
-	g.SupportsRESTTickerBatching = true
-	g.Requester = request.New(g.Name,
-		request.NewRateLimit(time.Second*10, gateioAuthRate),
-		request.NewRateLimit(time.Second*10, gateioUnauthRate),
-		common.NewHTTPClientWithTimeout(exchange.DefaultHTTPTimeout))
-	g.APIUrlDefault = gateioTradeURL
-	g.APIUrl = g.APIUrlDefault
-	g.APIUrlSecondaryDefault = gateioMarketURL
-	g.APIUrlSecondary = g.APIUrlSecondaryDefault
-	g.Websocket = wshandler.New()
-	g.Websocket.Functionality = wshandler.WebsocketTickerSupported |
-		wshandler.WebsocketTradeDataSupported |
-		wshandler.WebsocketOrderbookSupported |
-		wshandler.WebsocketKlineSupported |
-		wshandler.WebsocketSubscribeSupported |
-		wshandler.WebsocketUnsubscribeSupported |
-		wshandler.WebsocketAuthenticatedEndpointsSupported |
-		wshandler.WebsocketMessageCorrelationSupported
-	g.WebsocketResponseMaxLimit = exchange.DefaultWebsocketResponseMaxLimit
-	g.WebsocketResponseCheckTimeout = exchange.DefaultWebsocketResponseCheckTimeout
-	g.WebsocketOrderbookBufferLimit = exchange.DefaultWebsocketOrderbookBufferLimit
-}
-
-// Setup sets user configuration
-func (g *Gateio) Setup(exch *config.ExchangeConfig) {
-	if !exch.Enabled {
-		g.SetEnabled(false)
-	} else {
-		g.Enabled = true
-		g.AuthenticatedAPISupport = exch.AuthenticatedAPISupport
-		g.AuthenticatedWebsocketAPISupport = exch.AuthenticatedWebsocketAPISupport
-		g.SetAPIKeys(exch.APIKey, exch.APISecret, "", false)
-		g.APIAuthPEMKey = exch.APIAuthPEMKey
-		g.SetHTTPClientTimeout(exch.HTTPTimeout)
-		g.SetHTTPClientUserAgent(exch.HTTPUserAgent)
-		g.RESTPollingDelay = exch.RESTPollingDelay
-		g.Verbose = exch.Verbose
-		g.BaseCurrencies = exch.BaseCurrencies
-		g.AvailablePairs = exch.AvailablePairs
-		g.EnabledPairs = exch.EnabledPairs
-		g.WebsocketURL = gateioWebsocketEndpoint
-		g.HTTPDebugging = exch.HTTPDebugging
-		err := g.SetCurrencyPairFormat()
-		if err != nil {
-			log.Fatal(err)
-		}
-		err = g.SetAssetTypes()
-		if err != nil {
-			log.Fatal(err)
-		}
-		err = g.SetAutoPairDefaults()
-		if err != nil {
-			log.Fatal(err)
-		}
-		err = g.SetAPIURL(exch)
-		if err != nil {
-			log.Fatal(err)
-		}
-		err = g.SetClientProxyAddress(exch.ProxyAddress)
-		if err != nil {
-			log.Fatal(err)
-		}
-		err = g.Websocket.Setup(g.WsConnect,
-			g.Subscribe,
-			g.Unsubscribe,
-			exch.Name,
-			exch.Websocket,
-			exch.Verbose,
-			gateioWebsocketEndpoint,
-			exch.WebsocketURL,
-			exch.AuthenticatedWebsocketAPISupport)
-		if err != nil {
-			log.Fatal(err)
-		}
-		g.WebsocketConn = &wshandler.WebsocketConnection{
-			ExchangeName:         g.Name,
-			URL:                  g.Websocket.GetWebsocketURL(),
-			ProxyURL:             g.Websocket.GetProxyAddress(),
-			Verbose:              g.Verbose,
-			ResponseCheckTimeout: exch.WebsocketResponseCheckTimeout,
-			ResponseMaxLimit:     exch.WebsocketResponseMaxLimit,
-			RateLimit:            gateioWebsocketRateLimit,
-		}
-		g.Websocket.Orderbook.Setup(
-			exch.WebsocketOrderbookBufferLimit,
-			true,
-			false,
-			false,
-			false,
-			exch.Name)
-	}
-}
-
->>>>>>> 4f982dcd
 // GetSymbols returns all supported symbols
 func (g *Gateio) GetSymbols() ([]string, error) {
 	var result []string
